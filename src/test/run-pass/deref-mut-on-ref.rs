// Copyright 2014 The Rust Project Developers. See the COPYRIGHT
// file at the top-level directory of this distribution and at
// http://rust-lang.org/COPYRIGHT.
//
// Licensed under the Apache License, Version 2.0 <LICENSE-APACHE or
// http://www.apache.org/licenses/LICENSE-2.0> or the MIT license
// <LICENSE-MIT or http://opensource.org/licenses/MIT>, at your
// option. This file may not be copied, modified, or distributed
// except according to those terms.

// Test that `&mut T` implements `DerefMut<T>`

<<<<<<< HEAD
use std::ops::DerefMut;

fn inc<T:DerefMut<int>>(mut t: T) {
=======
fn inc<T:Deref<Target=int> + DerefMut>(mut t: T) {
>>>>>>> 1abee08c
    *t += 1;
}

fn main() {
    let mut x: int = 5;
    inc(&mut x);
    assert_eq!(x, 6);
}<|MERGE_RESOLUTION|>--- conflicted
+++ resolved
@@ -10,13 +10,9 @@
 
 // Test that `&mut T` implements `DerefMut<T>`
 
-<<<<<<< HEAD
-use std::ops::DerefMut;
+use std::ops::{Deref, DerefMut};
 
-fn inc<T:DerefMut<int>>(mut t: T) {
-=======
-fn inc<T:Deref<Target=int> + DerefMut>(mut t: T) {
->>>>>>> 1abee08c
+fn inc<T: Deref<Target=int> + DerefMut>(mut t: T) {
     *t += 1;
 }
 
