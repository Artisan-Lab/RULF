// Copyright 2014 The Rust Project Developers. See the COPYRIGHT
// file at the top-level directory of this distribution and at
// http://rust-lang.org/COPYRIGHT.
//
// Licensed under the Apache License, Version 2.0 <LICENSE-APACHE or
// http://www.apache.org/licenses/LICENSE-2.0> or the MIT license
// <LICENSE-MIT or http://opensource.org/licenses/MIT>, at your
// option. This file may not be copied, modified, or distributed
// except according to those terms.

use astconv::AstConv;
use check::{FnCtxt, Inherited, blank_fn_ctxt, vtable, regionck};
use CrateCtxt;
use middle::region;
use middle::subst;
use middle::traits;
use middle::ty::{self, Ty};
use middle::ty::liberate_late_bound_regions;
use middle::ty_fold::{TypeFolder, TypeFoldable, super_fold_ty};
use util::ppaux::Repr;

use std::collections::HashSet;
use syntax::ast;
use syntax::ast_util::{local_def};
use syntax::attr;
use syntax::codemap::Span;
use syntax::parse::token;
use syntax::visit;
use syntax::visit::Visitor;

pub struct CheckTypeWellFormedVisitor<'ccx, 'tcx:'ccx> {
    ccx: &'ccx CrateCtxt<'ccx, 'tcx>,
    cache: HashSet<Ty<'tcx>>
}

impl<'ccx, 'tcx> CheckTypeWellFormedVisitor<'ccx, 'tcx> {
    pub fn new(ccx: &'ccx CrateCtxt<'ccx, 'tcx>) -> CheckTypeWellFormedVisitor<'ccx, 'tcx> {
        CheckTypeWellFormedVisitor { ccx: ccx, cache: HashSet::new() }
    }

    /// Checks that the field types (in a struct def'n) or argument types (in an enum def'n) are
    /// well-formed, meaning that they do not require any constraints not declared in the struct
    /// definition itself. For example, this definition would be illegal:
    ///
    ///     struct Ref<'a, T> { x: &'a T }
    ///
    /// because the type did not declare that `T:'a`.
    ///
    /// We do this check as a pre-pass before checking fn bodies because if these constraints are
    /// not included it frequently leads to confusing errors in fn bodies. So it's better to check
    /// the types first.
    fn check_item_well_formed(&mut self, item: &ast::Item) {
        let ccx = self.ccx;
        debug!("check_item_well_formed(it.id={}, it.ident={})",
               item.id,
               ty::item_path_str(ccx.tcx, local_def(item.id)));

        match item.node {
            ast::ItemImpl(..) => {
                self.check_impl(item);
            }
            ast::ItemFn(..) => {
                self.check_item_type(item);
            }
            ast::ItemStatic(..) => {
                self.check_item_type(item);
            }
            ast::ItemConst(..) => {
                self.check_item_type(item);
            }
            ast::ItemStruct(ref struct_def, _) => {
                self.check_type_defn(item, |fcx| {
                    vec![struct_variant(fcx, &**struct_def)]
                });
            }
            ast::ItemEnum(ref enum_def, _) => {
                self.check_type_defn(item, |fcx| {
                    enum_variants(fcx, enum_def)
                });
            }
            ast::ItemTrait(..) => {
                let trait_def =
                    ty::lookup_trait_def(ccx.tcx, local_def(item.id));
                reject_non_type_param_bounds(
                    ccx.tcx,
                    item.span,
                    &trait_def.generics);
            }
            _ => {}
        }
    }

    fn with_fcx<F>(&mut self, item: &ast::Item, mut f: F) where
        F: for<'fcx> FnMut(&mut CheckTypeWellFormedVisitor<'ccx, 'tcx>, &FnCtxt<'fcx, 'tcx>),
    {
        let ccx = self.ccx;
        let item_def_id = local_def(item.id);
        let type_scheme = ty::lookup_item_type(ccx.tcx, item_def_id);
        reject_non_type_param_bounds(ccx.tcx, item.span, &type_scheme.generics);
        let param_env =
            ty::construct_parameter_environment(ccx.tcx,
                                                &type_scheme.generics,
                                                item.id);
        let inh = Inherited::new(ccx.tcx, param_env);
        let fcx = blank_fn_ctxt(ccx, &inh, ty::FnConverging(type_scheme.ty), item.id);
        f(self, &fcx);
        vtable::select_all_fcx_obligations_or_error(&fcx);
        regionck::regionck_item(&fcx, item);
    }

    /// In a type definition, we check that to ensure that the types of the fields are well-formed.
    fn check_type_defn<F>(&mut self, item: &ast::Item, mut lookup_fields: F) where
        F: for<'fcx> FnMut(&FnCtxt<'fcx, 'tcx>) -> Vec<AdtVariant<'tcx>>,
    {
        self.with_fcx(item, |this, fcx| {
            let variants = lookup_fields(fcx);
            let mut bounds_checker = BoundsChecker::new(fcx,
                                                        item.span,
                                                        region::CodeExtent::from_node_id(item.id),
                                                        Some(&mut this.cache));
            for variant in variants.iter() {
                for field in variant.fields.iter() {
                    // Regions are checked below.
                    bounds_checker.check_traits_in_ty(field.ty);
                }

                // For DST, all intermediate types must be sized.
                if variant.fields.len() > 0 {
                    for field in variant.fields.init().iter() {
                        fcx.register_builtin_bound(
                            field.ty,
                            ty::BoundSized,
                            traits::ObligationCause::new(field.span,
                                                         fcx.body_id,
                                                         traits::FieldSized));
                    }
                }
            }

            let field_tys: Vec<Ty> =
                variants.iter().flat_map(|v| v.fields.iter().map(|f| f.ty)).collect();

            regionck::regionck_ensure_component_tys_wf(
                fcx, item.span, field_tys.as_slice());
        });
    }

    fn check_item_type(&mut self,
                       item: &ast::Item)
    {
        self.with_fcx(item, |this, fcx| {
            let mut bounds_checker = BoundsChecker::new(fcx,
                                                        item.span,
                                                        region::CodeExtent::from_node_id(item.id),
                                                        Some(&mut this.cache));

            let type_scheme = ty::lookup_item_type(fcx.tcx(), local_def(item.id));
            let item_ty = fcx.instantiate_type_scheme(item.span,
                                                      &fcx.inh.param_env.free_substs,
                                                      &type_scheme.ty);

            bounds_checker.check_traits_in_ty(item_ty);
        });
    }

    fn check_impl(&mut self,
                  item: &ast::Item)
    {
        self.with_fcx(item, |this, fcx| {
            let item_scope = region::CodeExtent::from_node_id(item.id);

            let mut bounds_checker = BoundsChecker::new(fcx,
                                                        item.span,
                                                        item_scope,
                                                        Some(&mut this.cache));

            // Find the impl self type as seen from the "inside" --
            // that is, with all type parameters converted from bound
            // to free.
            let self_ty = ty::node_id_to_type(fcx.tcx(), item.id);
            let self_ty = fcx.instantiate_type_scheme(item.span,
                                                      &fcx.inh.param_env.free_substs,
                                                      &self_ty);

            bounds_checker.check_traits_in_ty(self_ty);

            // Similarly, obtain an "inside" reference to the trait
            // that the impl implements.
            let trait_ref = match ty::impl_trait_ref(fcx.tcx(), local_def(item.id)) {
                None => { return; }
                Some(t) => { t }
            };

            let trait_ref = fcx.instantiate_type_scheme(item.span,
                                                        &fcx.inh.param_env.free_substs,
                                                        &trait_ref);

            // There are special rules that apply to drop.
            if
                fcx.tcx().lang_items.drop_trait() == Some(trait_ref.def_id) &&
                !attr::contains_name(item.attrs.as_slice(), "unsafe_destructor")
            {
                match self_ty.sty {
                    ty::ty_struct(def_id, _) |
                    ty::ty_enum(def_id, _) => {
                        check_struct_safe_for_destructor(fcx, item.span, def_id);
                    }
                    _ => {
                        // Coherence already reports an error in this case.
                    }
                }
            }

            if fcx.tcx().lang_items.copy_trait() == Some(trait_ref.def_id) {
                // This is checked in coherence.
                return
            }

            // We are stricter on the trait-ref in an impl than the
            // self-type.  In particular, we enforce region
            // relationships. The reason for this is that (at least
            // presently) "applying" an impl does not require that the
            // application site check the well-formedness constraints on the
            // trait reference. Instead, this is done at the impl site.
            // Arguably this is wrong and we should treat the trait-reference
            // the same way as we treat the self-type.
            bounds_checker.check_trait_ref(&*trait_ref);

            let cause =
                traits::ObligationCause::new(
                    item.span,
                    fcx.body_id,
                    traits::ItemObligation(trait_ref.def_id));

            // Find the supertrait bounds. This will add `int:Bar`.
            let poly_trait_ref = ty::Binder(trait_ref);
            let predicates = ty::predicates_for_trait_ref(fcx.tcx(), &poly_trait_ref);
            for predicate in predicates.into_iter() {
                fcx.register_predicate(traits::Obligation::new(cause.clone(), predicate));
            }
        });
    }
}

// Reject any predicates that do not involve a type parameter.
fn reject_non_type_param_bounds<'tcx>(tcx: &ty::ctxt<'tcx>,
                                      span: Span,
                                      generics: &ty::Generics<'tcx>) {

    for predicate in generics.predicates.iter() {
        match predicate {
            &ty::Predicate::Trait(ty::Binder(ref tr)) => {
                let found_param = tr.input_types().iter()
                                    .flat_map(|ty| ty.walk())
                                    .any(is_ty_param);
                if !found_param { report_bound_error(tcx, span, tr.self_ty() )}
            }
            &ty::Predicate::TypeOutlives(ty::Binder(ty::OutlivesPredicate(ty, _))) => {
                let found_param = ty.walk().any(|t| is_ty_param(t));
                if !found_param { report_bound_error(tcx, span, ty) }
            }
            _ => {}
        };
    }

    fn report_bound_error<'t>(tcx: &ty::ctxt<'t>,
                          span: Span,
                          bounded_ty: ty::Ty<'t>) {
        tcx.sess.span_err(
            span,
            format!("cannot bound type `{}`, where clause \
                bounds may only be attached to types involving \
                type parameters",
                bounded_ty.repr(tcx)).as_slice())
    }

    fn is_ty_param(ty: ty::Ty) -> bool {
        match &ty.sty {
            &ty::sty::ty_param(_) => true,
            _ => false
        }
    }
}

fn reject_shadowing_type_parameters<'tcx>(tcx: &ty::ctxt<'tcx>,
                                          span: Span,
                                          generics: &ty::Generics<'tcx>) {
    let impl_params = generics.types.get_slice(subst::TypeSpace).iter()
        .map(|tp| tp.name).collect::<HashSet<_>>();

    for method_param in generics.types.get_slice(subst::FnSpace).iter() {
        if impl_params.contains(&method_param.name) {
            tcx.sess.span_err(
                span,
                &*format!("type parameter `{}` shadows another type parameter of the same name",
                          token::get_name(method_param.name)));
        }
    }
}

impl<'ccx, 'tcx, 'v> Visitor<'v> for CheckTypeWellFormedVisitor<'ccx, 'tcx> {
    fn visit_item(&mut self, i: &ast::Item) {
        self.check_item_well_formed(i);
        visit::walk_item(self, i);
    }

<<<<<<< HEAD
=======
    fn visit_fn(&mut self,
                fk: visit::FnKind<'v>, fd: &'v ast::FnDecl,
                b: &'v ast::Block, span: Span, id: ast::NodeId) {
        match fk {
            visit::FkFnBlock | visit::FkItemFn(..) => {}
            visit::FkMethod(..) => {
                match ty::impl_or_trait_item(self.ccx.tcx, local_def(id)) {
                    ty::ImplOrTraitItem::MethodTraitItem(ty_method) => {
                        reject_shadowing_type_parameters(self.ccx.tcx, span, &ty_method.generics)
                    }
                    _ => {}
                }
            }
        }
        visit::walk_fn(self, fk, fd, b, span)
    }

>>>>>>> 92cd8ea9
    fn visit_trait_item(&mut self, t: &'v ast::TraitItem) {
        match t {
            &ast::TraitItem::ProvidedMethod(_) |
            &ast::TraitItem::TypeTraitItem(_) => {},
            &ast::TraitItem::RequiredMethod(ref method) => {
                match ty::impl_or_trait_item(self.ccx.tcx, local_def(method.id)) {
                    ty::ImplOrTraitItem::MethodTraitItem(ty_method) => {
<<<<<<< HEAD
                        reject_non_type_param_bounds(
=======
                        reject_shadowing_type_parameters(
>>>>>>> 92cd8ea9
                            self.ccx.tcx,
                            method.span,
                            &ty_method.generics)
                    }
                    _ => {}
                }
            }
        }
<<<<<<< HEAD
=======

        visit::walk_trait_item(self, t)
>>>>>>> 92cd8ea9
    }
}

pub struct BoundsChecker<'cx,'tcx:'cx> {
    fcx: &'cx FnCtxt<'cx,'tcx>,
    span: Span,
    scope: region::CodeExtent,
    binding_count: uint,
    cache: Option<&'cx mut HashSet<Ty<'tcx>>>,
}

impl<'cx,'tcx> BoundsChecker<'cx,'tcx> {
    pub fn new(fcx: &'cx FnCtxt<'cx,'tcx>,
               span: Span,
               scope: region::CodeExtent,
               cache: Option<&'cx mut HashSet<Ty<'tcx>>>)
               -> BoundsChecker<'cx,'tcx> {
        BoundsChecker { fcx: fcx, span: span, scope: scope,
                        cache: cache, binding_count: 0 }
    }

    /// Given a trait ref like `A : Trait<B>`, where `Trait` is defined as (say):
    ///
    ///     trait Trait<B:OtherTrait> : Copy { ... }
    ///
    /// This routine will check that `B : OtherTrait` and `A : Trait<B>`. It will also recursively
    /// check that the types `A` and `B` are well-formed.
    ///
    /// Note that it does not (currently, at least) check that `A : Copy` (that check is delegated
    /// to the point where impl `A : Trait<B>` is implemented).
    pub fn check_trait_ref(&mut self, trait_ref: &ty::TraitRef<'tcx>) {
        let trait_def = ty::lookup_trait_def(self.fcx.tcx(), trait_ref.def_id);

        let bounds = self.fcx.instantiate_bounds(self.span, trait_ref.substs, &trait_def.generics);

        self.fcx.add_obligations_for_parameters(
            traits::ObligationCause::new(
                self.span,
                self.fcx.body_id,
                traits::ItemObligation(trait_ref.def_id)),
            &bounds);

        for &ty in trait_ref.substs.types.iter() {
            self.check_traits_in_ty(ty);
        }
    }

    pub fn check_ty(&mut self, ty: Ty<'tcx>) {
        ty.fold_with(self);
    }

    fn check_traits_in_ty(&mut self, ty: Ty<'tcx>) {
        // When checking types outside of a type def'n, we ignore
        // region obligations. See discussion below in fold_ty().
        self.binding_count += 1;
        ty.fold_with(self);
        self.binding_count -= 1;
    }
}

impl<'cx,'tcx> TypeFolder<'tcx> for BoundsChecker<'cx,'tcx> {
    fn tcx(&self) -> &ty::ctxt<'tcx> {
        self.fcx.tcx()
    }

    fn fold_binder<T>(&mut self, binder: &ty::Binder<T>) -> ty::Binder<T>
        where T : TypeFoldable<'tcx> + Repr<'tcx>
    {
        self.binding_count += 1;
        let value = liberate_late_bound_regions(self.fcx.tcx(), self.scope, binder);
        debug!("BoundsChecker::fold_binder: late-bound regions replaced: {}",
               value.repr(self.tcx()));
        let value = value.fold_with(self);
        self.binding_count -= 1;
        ty::Binder(value)
    }

    fn fold_ty(&mut self, t: Ty<'tcx>) -> Ty<'tcx> {
        debug!("BoundsChecker t={}",
               t.repr(self.tcx()));

        match self.cache {
            Some(ref mut cache) => {
                if !cache.insert(t) {
                    // Already checked this type! Don't check again.
                    debug!("cached");
                    return t;
                }
            }
            None => { }
        }

        match t.sty{
            ty::ty_struct(type_id, substs) |
            ty::ty_enum(type_id, substs) => {
                let type_scheme = ty::lookup_item_type(self.fcx.tcx(), type_id);
                let bounds = self.fcx.instantiate_bounds(self.span, substs, &type_scheme.generics);

                if self.binding_count == 0 {
                    self.fcx.add_obligations_for_parameters(
                        traits::ObligationCause::new(self.span,
                                                     self.fcx.body_id,
                                                     traits::ItemObligation(type_id)),
                        &bounds);
                } else {
                    // There are two circumstances in which we ignore
                    // region obligations.
                    //
                    // The first is when we are inside of a closure
                    // type. This is because in that case the region
                    // obligations for the parameter types are things
                    // that the closure body gets to assume and the
                    // caller must prove at the time of call. In other
                    // words, if there is a type like `<'a, 'b> | &'a
                    // &'b int |`, it is well-formed, and caller will
                    // have to show that `'b : 'a` at the time of
                    // call.
                    //
                    // The second is when we are checking for
                    // well-formedness outside of a type def'n or fn
                    // body. This is for a similar reason: in general,
                    // we only do WF checking for regions in the
                    // result of expressions and type definitions, so
                    // to as allow for implicit where clauses.
                    //
                    // (I believe we should do the same for traits, but
                    // that will require an RFC. -nmatsakis)
                    let bounds = filter_to_trait_obligations(bounds);
                    self.fcx.add_obligations_for_parameters(
                        traits::ObligationCause::new(self.span,
                                                     self.fcx.body_id,
                                                     traits::ItemObligation(type_id)),
                        &bounds);
                }

                self.fold_substs(substs);
            }
            _ => {
                super_fold_ty(self, t);
            }
        }

        t // we're not folding to produce a new type, so just return `t` here
    }
}

///////////////////////////////////////////////////////////////////////////
// ADT

struct AdtVariant<'tcx> {
    fields: Vec<AdtField<'tcx>>,
}

struct AdtField<'tcx> {
    ty: Ty<'tcx>,
    span: Span,
}

fn struct_variant<'a, 'tcx>(fcx: &FnCtxt<'a, 'tcx>,
                            struct_def: &ast::StructDef)
                            -> AdtVariant<'tcx> {
    let fields =
        struct_def.fields
        .iter()
        .map(|field| {
            let field_ty = ty::node_id_to_type(fcx.tcx(), field.node.id);
            let field_ty = fcx.instantiate_type_scheme(field.span,
                                                       &fcx.inh.param_env.free_substs,
                                                       &field_ty);
            AdtField { ty: field_ty, span: field.span }
        })
        .collect();
    AdtVariant { fields: fields }
}

fn enum_variants<'a, 'tcx>(fcx: &FnCtxt<'a, 'tcx>,
                           enum_def: &ast::EnumDef)
                           -> Vec<AdtVariant<'tcx>> {
    enum_def.variants.iter()
        .map(|variant| {
            match variant.node.kind {
                ast::TupleVariantKind(ref args) if args.len() > 0 => {
                    let ctor_ty = ty::node_id_to_type(fcx.tcx(), variant.node.id);

                    // the regions in the argument types come from the
                    // enum def'n, and hence will all be early bound
                    let arg_tys =
                        ty::assert_no_late_bound_regions(
                            fcx.tcx(), &ty::ty_fn_args(ctor_ty));
                    AdtVariant {
                        fields: args.iter().enumerate().map(|(index, arg)| {
                            let arg_ty = arg_tys[index];
                            let arg_ty =
                                fcx.instantiate_type_scheme(variant.span,
                                                            &fcx.inh.param_env.free_substs,
                                                            &arg_ty);
                            AdtField {
                                ty: arg_ty,
                                span: arg.ty.span
                            }
                        }).collect()
                    }
                }
                ast::TupleVariantKind(_) => {
                    AdtVariant {
                        fields: Vec::new()
                    }
                }
                ast::StructVariantKind(ref struct_def) => {
                    struct_variant(fcx, &**struct_def)
                }
            }
        })
        .collect()
}

fn filter_to_trait_obligations<'tcx>(bounds: ty::GenericBounds<'tcx>)
                                     -> ty::GenericBounds<'tcx>
{
    let mut result = ty::GenericBounds::empty();
    for (space, _, predicate) in bounds.predicates.iter_enumerated() {
        match *predicate {
            ty::Predicate::Trait(..) |
            ty::Predicate::Projection(..) => {
                result.predicates.push(space, predicate.clone())
            }
            ty::Predicate::Equate(..) |
            ty::Predicate::TypeOutlives(..) |
            ty::Predicate::RegionOutlives(..) => {
            }
        }
    }
    result
}

///////////////////////////////////////////////////////////////////////////
// Special drop trait checking

fn check_struct_safe_for_destructor<'a, 'tcx>(fcx: &FnCtxt<'a, 'tcx>,
                                              span: Span,
                                              struct_did: ast::DefId) {
    let struct_tpt = ty::lookup_item_type(fcx.tcx(), struct_did);
    if struct_tpt.generics.has_type_params(subst::TypeSpace)
        || struct_tpt.generics.has_region_params(subst::TypeSpace)
    {
        span_err!(fcx.tcx().sess, span, E0141,
                  "cannot implement a destructor on a structure \
                   with type parameters");
        span_note!(fcx.tcx().sess, span,
                   "use \"#[unsafe_destructor]\" on the implementation \
                    to force the compiler to allow this");
    }
}<|MERGE_RESOLUTION|>--- conflicted
+++ resolved
@@ -304,8 +304,6 @@
         visit::walk_item(self, i);
     }
 
-<<<<<<< HEAD
-=======
     fn visit_fn(&mut self,
                 fk: visit::FnKind<'v>, fd: &'v ast::FnDecl,
                 b: &'v ast::Block, span: Span, id: ast::NodeId) {
@@ -323,7 +321,6 @@
         visit::walk_fn(self, fk, fd, b, span)
     }
 
->>>>>>> 92cd8ea9
     fn visit_trait_item(&mut self, t: &'v ast::TraitItem) {
         match t {
             &ast::TraitItem::ProvidedMethod(_) |
@@ -331,24 +328,21 @@
             &ast::TraitItem::RequiredMethod(ref method) => {
                 match ty::impl_or_trait_item(self.ccx.tcx, local_def(method.id)) {
                     ty::ImplOrTraitItem::MethodTraitItem(ty_method) => {
-<<<<<<< HEAD
                         reject_non_type_param_bounds(
-=======
-                        reject_shadowing_type_parameters(
->>>>>>> 92cd8ea9
                             self.ccx.tcx,
                             method.span,
-                            &ty_method.generics)
+                            &ty_method.generics);
+                        reject_shadowing_type_parameters(
+                            self.ccx.tcx,
+                            method.span,
+                            &ty_method.generics);
                     }
                     _ => {}
                 }
             }
         }
-<<<<<<< HEAD
-=======
 
         visit::walk_trait_item(self, t)
->>>>>>> 92cd8ea9
     }
 }
 
