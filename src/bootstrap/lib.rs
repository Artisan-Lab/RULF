--- conflicted
+++ resolved
@@ -209,11 +209,7 @@
             package_vers: String::new(),
             cc: HashMap::new(),
             cxx: HashMap::new(),
-<<<<<<< HEAD
             crates: HashMap::new(),
-            gdb_version: None,
-=======
->>>>>>> d2cb515a
             lldb_version: None,
             lldb_python_dir: None,
         }
