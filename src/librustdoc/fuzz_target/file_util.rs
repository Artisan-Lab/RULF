<<<<<<< HEAD
use crate::fuzz_target::api_graph::ApiGraph;
use lazy_static::lazy_static;
use rustc_data_structures::fx::{FxHashMap};
=======
use super::api_graph::ApiGraph;
use std::collections::HashMap;
>>>>>>> 5dcf3b07
use std::fs;
use std::io::Write;
use std::path::PathBuf;

lazy_static! {
    static ref CRATE_TEST_DIR: FxHashMap<&'static str, &'static str> = {
        let mut m = FxHashMap::default();
        m.insert("url", "/home/jjf/afl_fast_work/url_afl_work");
        m.insert("regex_syntax", "/home/jjf/afl_fast_work/regex-syntax-afl-work");
        m.insert("semver_parser", "/home/jjf/afl_fast_work/semver-parser-afl-work");
        m.insert("bat", "/home/jjf/afl_fast_work/bat-afl-work");
        m.insert("xi_core_lib", "/home/jjf/afl_fast_work/xi-core-lib-afl-work");
        m.insert("proc_macro2", "/home/jjf/afl_fast_work/proc-macro2-afl-work");
        m.insert("clap", "/home/jjf/afl_fast_work/clap-afl-work");
        m.insert("regex", "/home/jjf/afl_fast_work/regex-afl-work");
        m.insert("serde_json", "/home/jjf/afl_fast_work/serde-json-afl-work");
        m.insert("tui", "/home/jjf/afl_fast_work/tui-afl-work");
        m.insert("semver", "/home/jjf/afl_fast_work/semver-afl-work");
        m.insert("http", "/home/jjf/afl_fast_work/http-afl-work");
        m.insert("flate2", "/home/jjf/afl_fast_work/flate2-afl-work");
        m.insert("time", "/home/jjf/afl_fast_work/time-afl-work");
        m.insert("base64", "/home/jjf/afl_fast_work/base64-afl-work");

        //fudge-like-directories
        m.insert("fudge_like_url", "/home/jjf/fudge_like_work/url-work");
        m.insert("fudge_like_regex", "/home/jjf/fudge_like_work/regex-work");
        m.insert("fudge_like_time", "/home/jjf/fudge_like_work/time-work");

        //fudge-directories
        m.insert("fudge_regex", "/home/jjf/fudge_work/regex-work");
        m.insert("fudge_url", "/home/jjf/fudge_work/url-work");
        m.insert("fudge_time", "/home/jjf/fudge_work/time-work");

        // generic test
        m.insert("yaml_rust", "/home/jjf/afl_fast_work/yaml-rust-afl-work");
        //regex-syntax
        m
    };
}

lazy_static! {
    static ref RANDOM_TEST_DIR: FxHashMap<&'static str, &'static str> = {
        let mut m = FxHashMap::default();
        m.insert("regex", "/home/jjf/random_work/regex-work");
        m.insert("url", "/home/jjf/random_work/url-work");
        m.insert("time", "/home/jjf/random_work/time-work");
        m
    };
}

lazy_static! {
<<<<<<< HEAD
    static ref LIBFUZZER_FUZZ_TARGET_DIR: FxHashMap<&'static str, &'static str> = {
        let mut m = FxHashMap::default();
        m.insert("url", "/home/jjf/libfuzzer_work/url-libfuzzer-targets");
        m.insert("regex_syntax", "/home/jjf/libfuzzer_work/regex-syntax-libfuzzer-targets");
        m.insert("syn", "/home/jjf/libfuzzer_work/syn-libfuzzer-targets");
        m.insert("semver_parser", "/home/jjf/libfuzzer_work/sem-libfuzzer-targets");
=======
    static ref LIBFUZZER_FUZZ_TARGET_DIR: HashMap<&'static str, &'static str> = {
        let m = HashMap::new();
        // m.insert("url", "/home/jjf/libfuzzer_work/url-libfuzzer-targets");
        // m.insert("regex_syntax", "/home/jjf/libfuzzer_work/regex-syntax-libfuzzer-targets");
        // m.insert("syn", "/home/jjf/libfuzzer_work/syn-libfuzzer-targets");
        // m.insert("semver_parser", "/home/jjf/libfuzzer_work/sem-libfuzzer-targets");
>>>>>>> 5dcf3b07
        m
    };
}

lazy_static! {
    static ref RANDOM_TEST_FILE_NUMBERS: FxHashMap<&'static str, usize> = {
        let mut m = FxHashMap::default();
        m.insert("url", 61);
        m.insert("regex", 67);
        m.insert("time", 118);
        m
    };
}

static _TEST_FILE_DIR: &'static str = "test_files";
static _REPRODUCE_FILE_DIR: &'static str = "replay_files";
static _LIBFUZZER_DIR_NAME: &'static str = "libfuzzer_files";
static MAX_TEST_FILE_NUMBER: usize = 300;
static DEFAULT_RANDOM_FILE_NUMBER: usize = 100;

pub(crate) fn can_write_to_file(crate_name: &String, random_strategy: bool) -> bool {
    if !random_strategy && CRATE_TEST_DIR.contains_key(crate_name.as_str()) {
        return true;
    }

    if random_strategy && RANDOM_TEST_DIR.contains_key(crate_name.as_str()) {
        return true;
    }

    return false;
}

pub(crate) fn can_generate_libfuzzer_target(crate_name: &String) -> bool {
    if LIBFUZZER_FUZZ_TARGET_DIR.contains_key(crate_name.as_str()) {
        return true;
    } else {
        return false;
    }
}

#[derive(Debug, Clone)]
pub(crate) struct FileHelper {
    pub(crate) crate_name: String,
    pub(crate) test_dir: String,
    pub(crate) test_files: Vec<String>,
    pub(crate) reproduce_files: Vec<String>,
    pub(crate) libfuzzer_files: Vec<String>,
}

impl FileHelper {
    pub(crate) fn new(api_graph: &ApiGraph<'_>, random_strategy: bool) -> Self {
        let crate_name = api_graph._crate_name.clone();
        let test_dir = if !random_strategy {
            CRATE_TEST_DIR.get(crate_name.as_str()).unwrap().to_string()
        } else {
            RANDOM_TEST_DIR.get(crate_name.as_str()).unwrap().to_string()
        };
        let mut sequence_count = 0;
        let mut test_files = Vec::new();
        let mut reproduce_files = Vec::new();
        let mut libfuzzer_files = Vec::new();
        let chosen_sequences = if !random_strategy {
            api_graph._heuristic_choose(MAX_TEST_FILE_NUMBER, true)
        } else {
            let random_size = if RANDOM_TEST_FILE_NUMBERS.contains_key(crate_name.as_str()) {
                (RANDOM_TEST_FILE_NUMBERS.get(crate_name.as_str()).unwrap()).clone()
            } else {
                DEFAULT_RANDOM_FILE_NUMBER
            };
            api_graph._first_choose(random_size)
        };

        for sequence in &chosen_sequences {
            if sequence_count >= MAX_TEST_FILE_NUMBER {
                break;
            }
            let test_file = sequence._to_afl_test_file(api_graph, sequence_count);
            test_files.push(test_file);
            let reproduce_file = sequence._to_replay_crash_file(api_graph, sequence_count);
            reproduce_files.push(reproduce_file);
            let libfuzzer_file = sequence._to_libfuzzer_test_file(api_graph, sequence_count);
            libfuzzer_files.push(libfuzzer_file);
            sequence_count = sequence_count + 1;
        }
        FileHelper { crate_name, test_dir, test_files, reproduce_files, libfuzzer_files }
    }

    pub(crate) fn write_files(&self) {
        let test_path = PathBuf::from(&self.test_dir);
        if test_path.is_file() {
            fs::remove_file(&test_path).unwrap();
        }
        let test_file_path = test_path.clone().join(_TEST_FILE_DIR);
        ensure_empty_dir(&test_file_path);
        let reproduce_file_path = test_path.clone().join(_REPRODUCE_FILE_DIR);
        ensure_empty_dir(&reproduce_file_path);

        write_to_files(&self.crate_name, &test_file_path, &self.test_files, "test");
        //暂时用test file代替一下，后续改成真正的reproduce file
        write_to_files(&self.crate_name, &reproduce_file_path, &self.reproduce_files, "replay");
    }

    pub(crate) fn write_libfuzzer_files(&self) {
        let libfuzzer_dir = LIBFUZZER_FUZZ_TARGET_DIR.get(self.crate_name.as_str()).unwrap();
        let libfuzzer_path = PathBuf::from(libfuzzer_dir);
        if libfuzzer_path.is_file() {
            fs::remove_file(&libfuzzer_path).unwrap();
        }
        let libfuzzer_files_path = libfuzzer_path.join(_LIBFUZZER_DIR_NAME);
        ensure_empty_dir(&libfuzzer_files_path);
        write_to_files(
            &self.crate_name,
            &libfuzzer_files_path,
            &self.libfuzzer_files,
            "fuzz_target",
        );
    }
}

fn write_to_files(crate_name: &String, path: &PathBuf, contents: &Vec<String>, prefix: &str) {
    let file_number = contents.len();
    for i in 0..file_number {
        let filename = format!("{}_{}{}.rs", prefix, crate_name, i);
        let full_filename = path.join(filename);
        let mut file = fs::File::create(full_filename).unwrap();
        file.write_all(contents[i].as_bytes()).unwrap();
    }
}

fn ensure_empty_dir(path: &PathBuf) {
    if path.is_file() {
        fs::remove_file(path).unwrap();
    }
    if path.is_dir() {
        fs::remove_dir_all(path).unwrap();
    }
    fs::create_dir_all(path).unwrap();
}<|MERGE_RESOLUTION|>--- conflicted
+++ resolved
@@ -1,11 +1,6 @@
-<<<<<<< HEAD
 use crate::fuzz_target::api_graph::ApiGraph;
 use lazy_static::lazy_static;
 use rustc_data_structures::fx::{FxHashMap};
-=======
-use super::api_graph::ApiGraph;
-use std::collections::HashMap;
->>>>>>> 5dcf3b07
 use std::fs;
 use std::io::Write;
 use std::path::PathBuf;
@@ -57,21 +52,12 @@
 }
 
 lazy_static! {
-<<<<<<< HEAD
-    static ref LIBFUZZER_FUZZ_TARGET_DIR: FxHashMap<&'static str, &'static str> = {
-        let mut m = FxHashMap::default();
-        m.insert("url", "/home/jjf/libfuzzer_work/url-libfuzzer-targets");
-        m.insert("regex_syntax", "/home/jjf/libfuzzer_work/regex-syntax-libfuzzer-targets");
-        m.insert("syn", "/home/jjf/libfuzzer_work/syn-libfuzzer-targets");
-        m.insert("semver_parser", "/home/jjf/libfuzzer_work/sem-libfuzzer-targets");
-=======
     static ref LIBFUZZER_FUZZ_TARGET_DIR: HashMap<&'static str, &'static str> = {
         let m = HashMap::new();
         // m.insert("url", "/home/jjf/libfuzzer_work/url-libfuzzer-targets");
         // m.insert("regex_syntax", "/home/jjf/libfuzzer_work/regex-syntax-libfuzzer-targets");
         // m.insert("syn", "/home/jjf/libfuzzer_work/syn-libfuzzer-targets");
         // m.insert("semver_parser", "/home/jjf/libfuzzer_work/sem-libfuzzer-targets");
->>>>>>> 5dcf3b07
         m
     };
 }
