--- conflicted
+++ resolved
@@ -1,7 +1,3 @@
-<<<<<<< HEAD
-use crate::clean;
-use rustc_data_structures::fx::{FxHashMap};
-=======
 use std::collections::{HashMap, HashSet};
 use std::convert::TryFrom;
 
@@ -10,7 +6,6 @@
 use rustc_hir::def_id::DefId;
 
 use crate::clean::{self, GenericBound};
->>>>>>> 5dcf3b07
 
 use super::api_function::ApiFunction;
 use super::generic_type::{generic_bounds_contains_trait_with_generic, SimplifiedGenericBound};
@@ -18,17 +13,6 @@
 use super::type_name::TypeNameMap;
 use super::type_util::{get_generics_of_clean_type, get_qpaths_in_clean_type, replace_types};
 
-<<<<<<< HEAD
-#[derive(Clone)]
-pub(crate) struct GenericFunction {
-    pub(crate) api_function: ApiFunction,
-    pub(crate) generic_substitute: FxHashMap<String, clean::Type>,
-}
-
-impl From<ApiFunction> for GenericFunction {
-    fn from(api_function: ApiFunction) -> Self {
-        GenericFunction { api_function, generic_substitute: FxHashMap::default() }
-=======
 #[derive(Debug, Clone)]
 pub struct GenericFunction {
     pub api_function: ApiFunction,
@@ -374,7 +358,6 @@
         if *(vec.get(i).unwrap()) == *item {
             return Some(i);
         }
->>>>>>> 5dcf3b07
     }
     None
 }