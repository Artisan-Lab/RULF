--- conflicted
+++ resolved
@@ -220,7 +220,6 @@
         }
     }
 
-<<<<<<< HEAD
     pub(crate) fn _print_all() {
         println!("afl helper functions: ");
         println!("{}", _data_to_u8());
@@ -243,8 +242,6 @@
         println!("{}", _data_to_f64());
     }
 
-=======
->>>>>>> 5dcf3b07
     //may remove later
     pub(crate) fn _feature_gate(&self) -> Option<String> {
         match self {
