--- conflicted
+++ resolved
@@ -1,4 +1,3 @@
-<<<<<<< HEAD
 use crate::clean::{self, types::PrimitiveType};
 use crate::formats::cache::Cache;
 use crate::fuzz_target::call_type::CallType;
@@ -15,19 +14,6 @@
     }
     input_types */
     inputs.values.iter().map(|arg|{arg.type_.clone()}).collect()
-=======
-use super::call_type::CallType;
-use super::fuzzable_type::{self, FuzzableCallType};
-use super::prelude_type::{self, PreludeType};
-use crate::clean::{self, GetDefId, PrimitiveType};
-use rustc_hir::{self, Mutability};
-
-use super::fuzzable_type::FuzzableType;
-use super::type_name::{type_full_name, TypeNameLevel, TypeNameMap};
-
-pub fn _extract_input_types(inputs: &clean::Arguments) -> Vec<clean::Type> {
-    inputs.values.iter().map(|argument| argument.type_.clone()).collect()
->>>>>>> 5dcf3b07
 }
 
 pub(crate) fn _extract_output_type(output: &clean::FnRetTy) -> Option<clean::Type> {
@@ -37,14 +23,6 @@
     }
 }
 
-<<<<<<< HEAD
-pub(crate) fn _is_generic_type(ty: &clean::Type) -> bool {
-    //TODO：self不需要考虑，因为在产生api function的时候就已经完成转换，但需要考虑类型嵌套的情况
-    match ty {
-        clean::Type::Generic(_) => true,
-        clean::Type::Path{path} => {
-            if path.generics().is_some() {
-=======
 pub fn is_generic_type(ty: &clean::Type) -> bool {
     //TODO：self不需要考虑，因为在产生api function的时候就已经完成转换，但需要考虑类型嵌套的情况
     match ty {
@@ -52,7 +30,6 @@
         clean::Type::Generic(_) | clean::Type::QPath { .. } => true,
         clean::Type::ResolvedPath { path, is_generic, .. } => {
             if *is_generic {
->>>>>>> 5dcf3b07
                 return true;
             }
             let segments = &path.segments;
@@ -69,22 +46,13 @@
                         }
                     }
                     clean::GenericArgs::Parenthesized { inputs, output } => {
-<<<<<<< HEAD
                         for input_ty in inputs.iter() {
                             if _is_generic_type(input_ty) {
-=======
-                        for input_ty in inputs {
-                            if is_generic_type(input_ty) {
->>>>>>> 5dcf3b07
                                 return true;
                             }
                         }
                         if let Some(output_ty) = output {
-<<<<<<< HEAD
                             if _is_generic_type(&output_ty) {
-=======
-                            if is_generic_type(output_ty) {
->>>>>>> 5dcf3b07
                                 return true;
                             }
                         }
@@ -116,29 +84,18 @@
     }
 }
 
-<<<<<<< HEAD
-pub(crate) fn _is_end_type(ty: &clean::Type, full_name_map: &FullNameMap, cache:&Cache) -> bool {
-=======
 pub fn is_opaque_type(ty_: &clean::Type) -> bool {
     if let clean::Type::ImplTrait(_) = ty_ { true } else { false }
 }
 
-pub fn _is_end_type(ty: &clean::Type, type_name_map: &TypeNameMap) -> bool {
->>>>>>> 5dcf3b07
+pub fn _is_end_type(ty: &clean::Type, type_name_map: &TypeNameMap, cache:&Cache) -> bool {
     match ty {
         clean::Type::Path { .. } => {
             //TODO:need more analyse
-<<<<<<< HEAD
-            if prelude_type::_prelude_type_need_special_dealing(ty, full_name_map, cache) {
-                let prelude_type = PreludeType::from_type(ty, full_name_map, cache);
-                let final_type = prelude_type._get_final_type();
-                if _is_end_type(&final_type, full_name_map, cache) {
-=======
             if prelude_type::is_prelude_type(ty, type_name_map) {
                 let prelude_type = PreludeType::from_type(ty, type_name_map);
                 let final_type = prelude_type._get_final_type();
-                if _is_end_type(&final_type, type_name_map) {
->>>>>>> 5dcf3b07
+                if _is_end_type(&final_type, type_name_map, cache) {
                     return true;
                 }
             }
@@ -152,11 +109,7 @@
         clean::Type::Tuple(inner) => {
             let mut flag = true;
             for inner_type in inner {
-<<<<<<< HEAD
                 if !_is_end_type(inner_type, full_name_map, cache) {
-=======
-                if !_is_end_type(inner_type, type_name_map) {
->>>>>>> 5dcf3b07
                     flag = false;
                     break;
                 }
@@ -167,19 +120,11 @@
         | clean::Type::Array(inner, ..)
         | clean::Type::RawPointer(_, inner) => {
             let inner_type = &**inner;
-<<<<<<< HEAD
             return _is_end_type(inner_type, full_name_map, cache);
         }
         clean::Type::BorrowedRef { type_, .. } => {
             let inner_type = &**type_;
             return _is_end_type(inner_type, full_name_map, cache);
-=======
-            return _is_end_type(inner_type, type_name_map);
-        }
-        clean::Type::BorrowedRef { type_, .. } => {
-            let inner_type = &**type_;
-            return _is_end_type(inner_type, type_name_map);
->>>>>>> 5dcf3b07
         }
         clean::Type::QPath { .. } => {
             //TODO: qpath
@@ -197,60 +142,6 @@
 }
 
 //get the name of a type
-<<<<<<< HEAD
-pub(crate) fn _type_name(type_: &clean::Type, full_name_map: &FullNameMap, cache:&Cache) -> String {
-    if let Some(def_id) = type_.def_id(cache) {
-        if let Some(full_name) = full_name_map._get_full_name(def_id) {
-            return full_name.clone();
-        }
-    }
-    match type_ {
-        clean::Type::Primitive(primitive_type) => primitive_type.as_sym().to_string(),
-        clean::Type::Generic(generic) => generic.to_string(),
-        clean::Type::BorrowedRef { type_, .. } => {
-            let inner_type = &**type_;
-            let inner_name = _type_name(inner_type, full_name_map, cache);
-            format!("&{}", inner_name)
-        }
-        clean::Type::Tuple(inner_types) => {
-            let inner_types_number = inner_types.len();
-            let mut res = "(".to_string();
-            for i in 0..inner_types_number {
-                let inner_type = &inner_types[i];
-                if i != 0 {
-                    res.push_str(" ,");
-                }
-                res.push_str(_type_name(inner_type, full_name_map, cache).as_str());
-            }
-            res.push(')');
-            res
-        }
-        _ => "Currently not supported".to_string(),
-    }
-}
-
-pub(crate) fn _same_type(
-    output_type: &clean::Type,
-    input_type: &clean::Type,
-    hard_mode: bool,
-    full_name_map: &FullNameMap,
-    cache: &Cache
-) -> CallType {
-    if hard_mode {
-        _same_type_hard_mode(output_type, input_type, full_name_map, cache)
-    } else {
-        //TODO:soft mode
-        CallType::_NotCompatible
-    }
-}
-
-//hard_mode
-pub(crate) fn _same_type_hard_mode(
-    output_type: &clean::Type,
-    input_type: &clean::Type,
-    full_name_map: &FullNameMap,
-    cache: &Cache
-=======
 // pub fn _type_name(type_: &clean::Type, full_name_map: &FullNameMap) -> String {
 //     if let Some(def_id) = &type_.def_id() {
 //         if let Some(full_name) = full_name_map._get_full_name(def_id) {
@@ -287,7 +178,6 @@
     output_type: &clean::Type,
     input_type: &clean::Type,
     type_name_map: &TypeNameMap,
->>>>>>> 5dcf3b07
 ) -> CallType {
     //same type, direct call
     if output_type == input_type {
@@ -297,33 +187,19 @@
     match input_type {
         clean::Type::BorrowedRef { mutability, type_, .. } => {
             //TODO:should take lifetime into account?
-<<<<<<< HEAD
             return _borrowed_ref_in_same_type(mutability, type_, output_type, full_name_map, cache);
         }
         clean::Type::RawPointer(mutability, type_) => {
             return _raw_pointer_in_same_type(mutability, type_, output_type, full_name_map, cache);
-=======
-            return _borrowed_ref_in_same_type(mutability, type_, output_type, type_name_map);
-        }
-        clean::Type::RawPointer(mutability, type_) => {
-            return _raw_pointer_in_same_type(mutability, type_, output_type, type_name_map);
->>>>>>> 5dcf3b07
         }
         _ => {}
     }
 
     //考虑输入类型是prelude type的情况，后面就不再考虑
-<<<<<<< HEAD
-    if prelude_type::_prelude_type_need_special_dealing(input_type, full_name_map, cache) {
-        let input_prelude_type = PreludeType::from_type(input_type, full_name_map,cache);
-        let final_type = input_prelude_type._get_final_type();
-        let inner_call_type = _same_type_hard_mode(output_type, &final_type, full_name_map, cache);
-=======
     if prelude_type::is_prelude_type(input_type, type_name_map) {
         let input_prelude_type = PreludeType::from_type(input_type, type_name_map);
         let final_type = input_prelude_type._get_final_type();
         let inner_call_type = same_type(output_type, &final_type, type_name_map);
->>>>>>> 5dcf3b07
         match inner_call_type {
             CallType::_NotCompatible => {
                 return CallType::_NotCompatible;
@@ -337,13 +213,8 @@
     //对输出类型进行分类讨论
     match output_type {
         //结构体、枚举、联合
-<<<<<<< HEAD
-        clean::Type::Path { .. } => {
-            _same_type_resolved_path(output_type, input_type, full_name_map, cache)
-=======
         clean::Type::ResolvedPath { .. } => {
-            _same_type_resolved_path(output_type, input_type, type_name_map)
->>>>>>> 5dcf3b07
+            _same_type_resolved_path(output_type, input_type, type_name_map, cache)
         }
         //范型
         clean::Type::Generic(_generic) => {
@@ -362,17 +233,10 @@
         clean::Type::Array(_inner_type, _) => CallType::_NotCompatible,
         clean::Type::Infer => CallType::_NotCompatible,
         clean::Type::RawPointer(_, type_) => {
-<<<<<<< HEAD
-            _same_type_raw_pointer(type_, input_type, full_name_map, cache)
-        }
-        clean::Type::BorrowedRef { type_, .. } => {
-            _same_type_borrowed_ref(type_, input_type, full_name_map, cache)
-=======
             _same_type_raw_pointer(type_, input_type, type_name_map)
         }
         clean::Type::BorrowedRef { type_, .. } => {
             _same_type_borrowed_ref(type_, input_type, type_name_map)
->>>>>>> 5dcf3b07
         }
         clean::Type::QPath { .. } => {
             //TODO:有需要的时候再考虑
@@ -393,16 +257,6 @@
 fn _same_type_resolved_path(
     output_type: &clean::Type,
     input_type: &clean::Type,
-<<<<<<< HEAD
-    full_name_map: &FullNameMap,
-    cache: &Cache
-) -> CallType {
-    //处理output type 是 prelude type的情况
-    if prelude_type::_prelude_type_need_special_dealing(output_type, full_name_map, cache) {
-        let output_prelude_type = PreludeType::from_type(output_type, full_name_map, cache);
-        let final_output_type = output_prelude_type._get_final_type();
-        let inner_call_type = _same_type_hard_mode(&final_output_type, input_type, full_name_map,cache);
-=======
     type_name_map: &TypeNameMap,
 ) -> CallType {
     //处理output type 是 prelude type的情况
@@ -410,7 +264,6 @@
         let output_prelude_type = PreludeType::from_type(output_type, type_name_map);
         let final_output_type = output_prelude_type._get_final_type();
         let inner_call_type = same_type(&final_output_type, input_type, type_name_map);
->>>>>>> 5dcf3b07
         match inner_call_type {
             CallType::_NotCompatible => {
                 return CallType::_NotCompatible;
@@ -422,15 +275,11 @@
     }
 
     match input_type {
-<<<<<<< HEAD
-        clean::Type::Path { .. } => {
-=======
         clean::Type::ResolvedPath { .. } => {
             // 目前尝试过两种比较类型相等的方法，都存在问题
             // 1是直接比较def id，但是这种比较方法并不充分，比如存在 Option<usize> != Option<&str>，但这两个类型def id是一样的
             // 2是直接比较两个type相等，但是存在虽然type不相等，但是类型仍然是同一种类型的情况
             // 第三种就是目前所有的，def_id与类型的名字都相等，
->>>>>>> 5dcf3b07
             if *output_type == *input_type {
                 //if input type = outer type, then this is the same type
                 //only same defid is not sufficient. eg. Option<usize> != Option<&str>
@@ -558,18 +407,10 @@
 fn _same_type_raw_pointer(
     type_: &Box<clean::Type>,
     input_type: &clean::Type,
-<<<<<<< HEAD
-    full_name_map: &FullNameMap,
-    cache: &Cache
-) -> CallType {
-    let inner_type = &**type_;
-    let inner_compatible = _same_type_hard_mode(inner_type, input_type, full_name_map, cache);
-=======
     type_name_map: &TypeNameMap,
 ) -> CallType {
     let inner_type = &**type_;
     let inner_compatible = same_type(inner_type, input_type, type_name_map);
->>>>>>> 5dcf3b07
     match inner_compatible {
         CallType::_NotCompatible => {
             return CallType::_NotCompatible;
@@ -584,18 +425,10 @@
 fn _same_type_borrowed_ref(
     type_: &Box<clean::Type>,
     input_type: &clean::Type,
-<<<<<<< HEAD
-    full_name_map: &FullNameMap,
-    cache: &Cache
-) -> CallType {
-    let inner_type = &**type_;
-    let inner_compatible = _same_type_hard_mode(inner_type, input_type, full_name_map, cache);
-=======
     type_name_map: &TypeNameMap,
 ) -> CallType {
     let inner_type = &**type_;
     let inner_compatible = same_type(inner_type, input_type, type_name_map);
->>>>>>> 5dcf3b07
     match inner_compatible {
         CallType::_NotCompatible => {
             return CallType::_NotCompatible;
@@ -618,18 +451,10 @@
     mutability: &Mutability,
     type_: &Box<clean::Type>,
     output_type: &clean::Type,
-<<<<<<< HEAD
-    full_name_map: &FullNameMap,
-    cache: &Cache
-) -> CallType {
-    let inner_type = &**type_;
-    let inner_compatible = _same_type_hard_mode(output_type, inner_type, full_name_map, cache);
-=======
     type_name_map: &TypeNameMap,
 ) -> CallType {
     let inner_type = &**type_;
     let inner_compatible = same_type(output_type, inner_type, type_name_map);
->>>>>>> 5dcf3b07
     match &inner_compatible {
         CallType::_NotCompatible => {
             return CallType::_NotCompatible;
@@ -650,18 +475,10 @@
     mutability: &Mutability,
     type_: &Box<clean::Type>,
     output_type: &clean::Type,
-<<<<<<< HEAD
-    full_name_map: &FullNameMap,
-    cache: &Cache
-) -> CallType {
-    let inner_type = &**type_;
-    let inner_compatible = _same_type_hard_mode(output_type, inner_type, full_name_map, cache);
-=======
     type_name_map: &TypeNameMap,
 ) -> CallType {
     let inner_type = &**type_;
     let inner_compatible = same_type(output_type, inner_type, type_name_map);
->>>>>>> 5dcf3b07
     match &inner_compatible {
         CallType::_NotCompatible => {
             return CallType::_NotCompatible;
@@ -786,13 +603,6 @@
     return false;
 }
 
-<<<<<<< HEAD
-pub(crate) fn is_fuzzable_type(ty_: &clean::Type, full_name_map: &FullNameMap, cache: &Cache) -> bool {
-    let fuzzable = fuzzable_type::fuzzable_call_type(ty_, full_name_map, cache);
-    match fuzzable {
-        FuzzableCallType::NoFuzzable => false,
-        _ => true,
-=======
 pub fn is_fuzzable_type(ty_: &clean::Type, type_name_map: &TypeNameMap) -> bool {
     let fuzzable_call_type = fuzzable_type::fuzzable_call_type(ty_, type_name_map);
     if fuzzable_call_type == FuzzableCallType::NoFuzzable {
@@ -801,7 +611,6 @@
     let (fuzzable_type, call_type) = fuzzable_call_type.generate_fuzzable_type_and_call_type();
     if fuzzable_type == FuzzableType::NoFuzzable || call_type == CallType::_NotCompatible {
         return false;
->>>>>>> 5dcf3b07
     }
     return true;
 }
