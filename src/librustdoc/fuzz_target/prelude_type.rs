--- conflicted
+++ resolved
@@ -1,5 +1,4 @@
 //To deal with some prelude type
-<<<<<<< HEAD
 use crate::clean::{self};
 use crate::formats::cache::Cache;
 use crate::fuzz_target::api_util;
@@ -7,11 +6,6 @@
 use crate::fuzz_target::impl_util::FullNameMap;
 use lazy_static::lazy_static;
 use rustc_data_structures::fx::{FxHashMap, FxHashSet};
-=======
-use super::call_type::CallType;
-use crate::clean;
-use std::collections::{HashMap, HashSet};
->>>>>>> 5dcf3b07
 
 use super::type_name::{type_full_name, type_name, TypeNameLevel, TypeNameMap};
 
@@ -30,11 +24,7 @@
 static _RESULT: &'static str = "Result";
 // static _STRING: &'static str = "String";
 
-<<<<<<< HEAD
-pub(crate) fn is_preluded_type(type_name: &String) -> bool {
-=======
 pub fn is_preluded_type_name(type_name: &String) -> bool {
->>>>>>> 5dcf3b07
     if PRELUDED_TYPE.contains_key(type_name.as_str()) {
         return true;
     } else {
@@ -42,28 +32,6 @@
     }
 }
 
-<<<<<<< HEAD
-pub(crate) fn get_all_preluded_type() -> FxHashSet<String> {
-    let mut res = FxHashSet::default();
-    for (prelude_type_, _) in PRELUDED_TYPE.iter() {
-        res.insert(prelude_type_.to_string());
-    }
-    res
-}
-
-pub(crate) fn preluded_type(
-    type_: &clean::Type,
-    full_name_map: &FullNameMap,
-    cache: &Cache,
-) -> bool {
-    let def_id = type_.def_id(cache).unwrap();
-    if let Some(type_name) = full_name_map._get_full_name(def_id) {
-        if is_preluded_type(type_name) {
-            return true;
-        }
-    }
-    return false;
-=======
 pub fn get_all_preluded_type() -> HashSet<String> {
     PRELUDED_TYPE.iter().map(|(prelude_type, _)| prelude_type.to_string()).collect()
     // let mut res = HashSet::new();
@@ -76,7 +44,6 @@
 pub fn is_preluded_type(type_: &clean::Type, type_name_map: &TypeNameMap) -> bool {
     let type_name = type_name(type_, type_name_map, TypeNameLevel::All);
     is_preluded_type_name(&type_name)
->>>>>>> 5dcf3b07
 }
 
 pub(crate) fn to_strip_type_name(type_name: &String) -> String {
@@ -98,26 +65,12 @@
 }
 
 impl PreludeType {
-<<<<<<< HEAD
-    pub(crate) fn from_type(
-        type_: &clean::Type,
-        full_name_map: &FullNameMap,
-        cache: &Cache,
-    ) -> Self {
-        match type_ {
-            clean::Type::Path { path, .. } => {
-                if preluded_type(type_, full_name_map, cache) {
-                    let def_id = type_.def_id(cache).unwrap();
-                    let type_full_name = full_name_map._get_full_name(def_id).unwrap();
-                    let strip_type_name_string = to_strip_type_name(type_full_name);
-=======
     pub fn from_type(type_: &clean::Type, type_name_map: &TypeNameMap) -> Self {
         match type_ {
             clean::Type::ResolvedPath { path, .. } => {
                 if is_preluded_type(type_, type_name_map) {
                     let type_name = type_name(type_, type_name_map, TypeNameLevel::All);
                     let strip_type_name_string = to_strip_type_name(&type_name);
->>>>>>> 5dcf3b07
                     let strip_type_name = strip_type_name_string.as_str();
                     if _OPTION == strip_type_name {
                         extract_option(path, type_)
@@ -134,18 +87,6 @@
         }
     }
 
-<<<<<<< HEAD
-    pub(crate) fn _to_type_name(&self, full_name_map: &FullNameMap, cache: &Cache) -> String {
-        match self {
-            PreludeType::NotPrelude(type_) => api_util::_type_name(type_, full_name_map, cache),
-            PreludeType::PreludeOption(type_) => {
-                let inner_type_name = api_util::_type_name(type_, full_name_map, cache);
-                format!("Option<{}>", inner_type_name)
-            }
-            PreludeType::PreludeResult { ok_type, err_type } => {
-                let ok_type_name = api_util::_type_name(ok_type, full_name_map, cache);
-                let err_type_name = api_util::_type_name(err_type, full_name_map, cache);
-=======
     pub fn _to_type_name(&self, type_name_map: &TypeNameMap) -> String {
         match self {
             PreludeType::NotPrelude(type_) => {
@@ -158,7 +99,6 @@
             PreludeType::PreludeResult { ok_type, err_type } => {
                 let ok_type_name = type_full_name(ok_type, type_name_map, TypeNameLevel::All);
                 let err_type_name = type_full_name(err_type, type_name_map, TypeNameLevel::All);
->>>>>>> 5dcf3b07
                 format!("Result<{}, {}>", ok_type_name, err_type_name)
             }
         }
@@ -255,17 +195,8 @@
     return PreludeType::NotPrelude(type_.clone());
 }
 
-<<<<<<< HEAD
-pub(crate) fn _prelude_type_need_special_dealing(
-    type_: &clean::Type,
-    full_name_map: &FullNameMap,
-    cache: &Cache,
-) -> bool {
-    let prelude_type = PreludeType::from_type(type_, full_name_map, cache);
-=======
 pub fn is_prelude_type(type_: &clean::Type, type_name_map: &TypeNameMap) -> bool {
     let prelude_type = PreludeType::from_type(type_, type_name_map);
->>>>>>> 5dcf3b07
     let final_type = prelude_type._get_final_type();
     if final_type == *type_ {
         false
