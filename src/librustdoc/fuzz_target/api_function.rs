use rustc_data_structures::fx::{FxHashSet};

<<<<<<< HEAD
use crate::formats::cache::Cache;
use crate::fuzz_target::api_util;
use crate::fuzz_target::call_type::CallType;
use crate::fuzz_target::fuzzable_type::{self, FuzzableType};
use crate::fuzz_target::impl_util::FullNameMap;
=======
use super::{api_util, type_name::{_type_name_with_def_id, only_public_type_name}};
use itertools::Itertools;
>>>>>>> 5dcf3b07
use rustc_hir::{self, Mutability};

use crate::clean;

use super::type_name::{type_full_name, TypeNameLevel, TypeNameMap};

#[derive(Debug, Clone, Copy, Hash, Eq, PartialEq, Ord, PartialOrd)]
pub(crate) enum ApiUnsafety {
    Unsafe,
    Normal,
}

<<<<<<< HEAD
//#[derive(Clone, Debug)]
#[derive(Clone)]
pub(crate) struct ApiFunction {
    pub(crate) full_name: String, //函数名，要来比较是否相等
    pub(crate) generics: clean::Generics,
    pub(crate) inputs: Vec<clean::Type>,
    pub(crate) output: Option<clean::Type>,
    pub(crate) _trait_full_path: Option<String>, //Trait的全限定路径,因为使用trait::fun来调用函数的时候，需要将trait的全路径引入
    pub(crate) _unsafe_tag: ApiUnsafety,
=======
#[derive(Clone, Debug)]
pub struct ApiFunction {
    pub full_name: String, //函数名，要来比较是否相等
    pub generics: clean::Generics,
    pub inputs: Vec<clean::Type>,
    pub output: Option<clean::Type>,
    pub _trait_full_path: Option<String>, //Trait的全限定路径,因为使用trait::fun来调用函数的时候，需要将trait的全路径引入
    pub _unsafe_tag: ApiUnsafety,
    // 是否需要返回类型的标注
    pub return_type_notation: bool,
    // 是否是辅助函数，辅助函数不计入覆盖率统计
    pub is_helper: bool,
>>>>>>> 5dcf3b07
}

impl ApiUnsafety {
    pub(crate) fn _get_unsafety_from_fnheader(fn_header: &rustc_hir::FnHeader) -> Self {
        match fn_header.unsafety {
            rustc_hir::Unsafety::Unsafe => ApiUnsafety::Unsafe,
            rustc_hir::Unsafety::Normal => ApiUnsafety::Normal,
        }
    }

    pub(crate) fn _is_unsafe(&self) -> bool {
        match self {
            ApiUnsafety::Unsafe => true,
            ApiUnsafety::Normal => false,
        }
    }
}

impl ApiFunction {
<<<<<<< HEAD
    pub(crate) fn _is_end_function(&self, full_name_map: &FullNameMap, cache: &Cache) -> bool {
=======
    pub fn _is_end_function(&self, type_name_map: &TypeNameMap) -> bool {
>>>>>>> 5dcf3b07
        if self.contains_mut_borrow() {
            return false;
        }
        let return_type = &self.output;
        match return_type {
<<<<<<< HEAD
            Some(ty) => {
                if api_util::_is_end_type(&ty, full_name_map, cache) {
                    return true;
                } else {
                    return false;
                }
            }
=======
            Some(ty) => api_util::_is_end_type(ty, type_name_map),
>>>>>>> 5dcf3b07
            None => true,
        }
        //TODO:考虑可变引用或者是可变裸指针做参数的情况
    }

    pub(crate) fn contains_mut_borrow(&self) -> bool {
        let input_len = self.inputs.len();
        if input_len <= 0 {
            return false;
        }
        for input_type in &self.inputs {
            match input_type {
                clean::Type::BorrowedRef { mutability, .. }
                | clean::Type::RawPointer(mutability, _) => {
                    if let Mutability::Mut = mutability {
                        return true;
                    }
                }
                _ => {}
            }
        }
        return false;
    }

<<<<<<< HEAD
    pub(crate) fn is_defined_on_prelude_type(&self, prelude_types: &FxHashSet<String>) -> bool {
=======
    pub fn contains_prelude_type_prefix(&self, prefixes: &HashSet<String>) -> bool {
>>>>>>> 5dcf3b07
        let function_name_contains_prelude_type =
            prefixes.iter().any(|prelude_type| {
                let prelude_type_prefix = format!("{}::", prelude_type);
                self.full_name.starts_with(prelude_type_prefix.as_str())
            });
        let trait_contains_prelude_type = if let Some(ref trait_name) = self._trait_full_path {
            prefixes.iter().any(|prelude_type|{
                let prelude_type_prefix = format!("{}::", prelude_type);
                trait_name.starts_with(prelude_type_prefix.as_str())
            } )
        } else {
            false
        };
        !function_name_contains_prelude_type & !trait_contains_prelude_type
    }

<<<<<<< HEAD
    pub(crate) fn _is_start_function(&self, full_name_map: &FullNameMap, cache: &Cache) -> bool {
        let input_types = &self.inputs;
        let mut flag = true;
        for ty in input_types {
            if !api_util::_is_end_type(&ty, full_name_map, cache) {
=======
    pub fn _is_start_function(&self, type_name_map: &TypeNameMap) -> bool {
        let input_types = &self.inputs;
        let mut flag = true;
        for ty in input_types {
            if !api_util::_is_end_type(&ty, type_name_map) {
>>>>>>> 5dcf3b07
                flag = false;
                break;
            }
        }
        flag
    }

    //TODO:判断一个函数是否是泛型函数
<<<<<<< HEAD
    pub(crate) fn _is_generic_function(&self) -> bool {
        !self.generics.is_empty()
=======
    pub fn _is_generic_function(&self) -> bool {
        let input_types = &self.inputs;
        for ty in input_types {
            // 对于impl trait，仅判断函数的输入参数中是否存在impl trait
            // 这是因为函数返回值中的impl trait，其类型事实上是由函数的实现者来指定的，因此，我们并不会尝试去单态化返回值的类型
            if api_util::is_generic_type(&ty) || api_util::is_opaque_type(&ty) {
                return true;
            }
        }
        let output_type = &self.output;
        if let Some(ty) = output_type {
            if api_util::is_generic_type(&ty) {
                return true;
            }
        }
        return false;
>>>>>>> 5dcf3b07
    }

    pub(crate) fn _has_no_output(&self) -> bool {
        match self.output {
            None => true,
            Some(_) => false,
        }
    }

<<<<<<< HEAD
    pub(crate) fn _pretty_print(&self, full_name_map: &FullNameMap, cache: &Cache) -> String {
        let mut fn_line = format!("fn {}(", self.full_name);
        let input_len = self.inputs.len();
        for i in 0..input_len {
            let input_type = &self.inputs[i];
            if i != 0 {
                fn_line.push_str(" ,");
            }
            fn_line.push_str(api_util::_type_name(input_type, full_name_map, cache).as_str());
        }
        fn_line.push_str(")");
        if let Some(ref ty_) = self.output {
            fn_line.push_str("->");
            fn_line.push_str(api_util::_type_name(ty_, full_name_map, cache).as_str());
        }
        fn_line
    }

    pub(crate) fn contains_unsupported_fuzzable_type(
        &self,
        full_name_map: &FullNameMap,
        cache: &Cache,
    ) -> bool {
        for input_ty_ in &self.inputs {
            if api_util::is_fuzzable_type(input_ty_, full_name_map, cache) {
                let fuzzable_call_type =
                    fuzzable_type::fuzzable_call_type(input_ty_, full_name_map, cache);
                let (fuzzable_type, call_type) =
                    fuzzable_call_type.generate_fuzzable_type_and_call_type();

                match &fuzzable_type {
                    FuzzableType::NoFuzzable => {
                        return true;
                    }
                    _ => {}
                }

                if fuzzable_type._is_multiple_dynamic_length() {
                    return true;
                }
=======
    pub fn _pretty_print(&self, type_name_map: &TypeNameMap) -> String {
        let input_types = self
            .inputs
            .iter()
            .map(|input_type| type_full_name(input_type, type_name_map, TypeNameLevel::All))
            .collect_vec()
            .join(" ,");
        let output_type = if let Some(ref ty_) = self.output {
            format!(" -> {}", type_full_name(ty_, type_name_map, TypeNameLevel::All))
        } else {
            "".to_string()
        };
        format!("fn {}({}){}", self.full_name, input_types, output_type)
    }

    pub fn _pretty_print_with_def_id(&self, type_name_map: &TypeNameMap) -> String {
        let input_types = self
            .inputs
            .iter()
            .map(|input_type| _type_name_with_def_id(input_type, type_name_map, TypeNameLevel::All))
            .collect_vec()
            .join(" ,");
        let output_type = if let Some(ref ty_) = self.output {
            format!(" -> {}", _type_name_with_def_id(ty_, type_name_map, TypeNameLevel::All))
        } else {
            "".to_string()
        };
        format!("fn {}({}){}", self.full_name, input_types, output_type)
    }
>>>>>>> 5dcf3b07

    pub fn return_type_name(&self, type_name_map: &TypeNameMap) -> Option<String> {
        self.output.as_ref().and_then(|ty| {
            Some(only_public_type_name(ty, type_name_map, super::type_name::TypeNameLevel::All))
        })
    }
}<|MERGE_RESOLUTION|>--- conflicted
+++ resolved
@@ -1,15 +1,12 @@
 use rustc_data_structures::fx::{FxHashSet};
 
-<<<<<<< HEAD
 use crate::formats::cache::Cache;
 use crate::fuzz_target::api_util;
 use crate::fuzz_target::call_type::CallType;
 use crate::fuzz_target::fuzzable_type::{self, FuzzableType};
 use crate::fuzz_target::impl_util::FullNameMap;
-=======
 use super::{api_util, type_name::{_type_name_with_def_id, only_public_type_name}};
 use itertools::Itertools;
->>>>>>> 5dcf3b07
 use rustc_hir::{self, Mutability};
 
 use crate::clean;
@@ -22,17 +19,6 @@
     Normal,
 }
 
-<<<<<<< HEAD
-//#[derive(Clone, Debug)]
-#[derive(Clone)]
-pub(crate) struct ApiFunction {
-    pub(crate) full_name: String, //函数名，要来比较是否相等
-    pub(crate) generics: clean::Generics,
-    pub(crate) inputs: Vec<clean::Type>,
-    pub(crate) output: Option<clean::Type>,
-    pub(crate) _trait_full_path: Option<String>, //Trait的全限定路径,因为使用trait::fun来调用函数的时候，需要将trait的全路径引入
-    pub(crate) _unsafe_tag: ApiUnsafety,
-=======
 #[derive(Clone, Debug)]
 pub struct ApiFunction {
     pub full_name: String, //函数名，要来比较是否相等
@@ -45,7 +31,6 @@
     pub return_type_notation: bool,
     // 是否是辅助函数，辅助函数不计入覆盖率统计
     pub is_helper: bool,
->>>>>>> 5dcf3b07
 }
 
 impl ApiUnsafety {
@@ -65,27 +50,13 @@
 }
 
 impl ApiFunction {
-<<<<<<< HEAD
     pub(crate) fn _is_end_function(&self, full_name_map: &FullNameMap, cache: &Cache) -> bool {
-=======
-    pub fn _is_end_function(&self, type_name_map: &TypeNameMap) -> bool {
->>>>>>> 5dcf3b07
         if self.contains_mut_borrow() {
             return false;
         }
         let return_type = &self.output;
         match return_type {
-<<<<<<< HEAD
-            Some(ty) => {
-                if api_util::_is_end_type(&ty, full_name_map, cache) {
-                    return true;
-                } else {
-                    return false;
-                }
-            }
-=======
             Some(ty) => api_util::_is_end_type(ty, type_name_map),
->>>>>>> 5dcf3b07
             None => true,
         }
         //TODO:考虑可变引用或者是可变裸指针做参数的情况
@@ -110,11 +81,7 @@
         return false;
     }
 
-<<<<<<< HEAD
     pub(crate) fn is_defined_on_prelude_type(&self, prelude_types: &FxHashSet<String>) -> bool {
-=======
-    pub fn contains_prelude_type_prefix(&self, prefixes: &HashSet<String>) -> bool {
->>>>>>> 5dcf3b07
         let function_name_contains_prelude_type =
             prefixes.iter().any(|prelude_type| {
                 let prelude_type_prefix = format!("{}::", prelude_type);
@@ -131,19 +98,11 @@
         !function_name_contains_prelude_type & !trait_contains_prelude_type
     }
 
-<<<<<<< HEAD
-    pub(crate) fn _is_start_function(&self, full_name_map: &FullNameMap, cache: &Cache) -> bool {
-        let input_types = &self.inputs;
-        let mut flag = true;
-        for ty in input_types {
-            if !api_util::_is_end_type(&ty, full_name_map, cache) {
-=======
-    pub fn _is_start_function(&self, type_name_map: &TypeNameMap) -> bool {
+    pub(crate) fn _is_start_function(&self, type_name_map: &TypeNameMap, cache: &Cache) -> bool {
         let input_types = &self.inputs;
         let mut flag = true;
         for ty in input_types {
             if !api_util::_is_end_type(&ty, type_name_map) {
->>>>>>> 5dcf3b07
                 flag = false;
                 break;
             }
@@ -152,27 +111,8 @@
     }
 
     //TODO:判断一个函数是否是泛型函数
-<<<<<<< HEAD
     pub(crate) fn _is_generic_function(&self) -> bool {
         !self.generics.is_empty()
-=======
-    pub fn _is_generic_function(&self) -> bool {
-        let input_types = &self.inputs;
-        for ty in input_types {
-            // 对于impl trait，仅判断函数的输入参数中是否存在impl trait
-            // 这是因为函数返回值中的impl trait，其类型事实上是由函数的实现者来指定的，因此，我们并不会尝试去单态化返回值的类型
-            if api_util::is_generic_type(&ty) || api_util::is_opaque_type(&ty) {
-                return true;
-            }
-        }
-        let output_type = &self.output;
-        if let Some(ty) = output_type {
-            if api_util::is_generic_type(&ty) {
-                return true;
-            }
-        }
-        return false;
->>>>>>> 5dcf3b07
     }
 
     pub(crate) fn _has_no_output(&self) -> bool {
@@ -182,48 +122,6 @@
         }
     }
 
-<<<<<<< HEAD
-    pub(crate) fn _pretty_print(&self, full_name_map: &FullNameMap, cache: &Cache) -> String {
-        let mut fn_line = format!("fn {}(", self.full_name);
-        let input_len = self.inputs.len();
-        for i in 0..input_len {
-            let input_type = &self.inputs[i];
-            if i != 0 {
-                fn_line.push_str(" ,");
-            }
-            fn_line.push_str(api_util::_type_name(input_type, full_name_map, cache).as_str());
-        }
-        fn_line.push_str(")");
-        if let Some(ref ty_) = self.output {
-            fn_line.push_str("->");
-            fn_line.push_str(api_util::_type_name(ty_, full_name_map, cache).as_str());
-        }
-        fn_line
-    }
-
-    pub(crate) fn contains_unsupported_fuzzable_type(
-        &self,
-        full_name_map: &FullNameMap,
-        cache: &Cache,
-    ) -> bool {
-        for input_ty_ in &self.inputs {
-            if api_util::is_fuzzable_type(input_ty_, full_name_map, cache) {
-                let fuzzable_call_type =
-                    fuzzable_type::fuzzable_call_type(input_ty_, full_name_map, cache);
-                let (fuzzable_type, call_type) =
-                    fuzzable_call_type.generate_fuzzable_type_and_call_type();
-
-                match &fuzzable_type {
-                    FuzzableType::NoFuzzable => {
-                        return true;
-                    }
-                    _ => {}
-                }
-
-                if fuzzable_type._is_multiple_dynamic_length() {
-                    return true;
-                }
-=======
     pub fn _pretty_print(&self, type_name_map: &TypeNameMap) -> String {
         let input_types = self
             .inputs
@@ -253,7 +151,6 @@
         };
         format!("fn {}({}){}", self.full_name, input_types, output_type)
     }
->>>>>>> 5dcf3b07
 
     pub fn return_type_name(&self, type_name_map: &TypeNameMap) -> Option<String> {
         self.output.as_ref().and_then(|ty| {
