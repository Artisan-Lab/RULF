<<<<<<< HEAD
use crate::clean::{self, ItemKind};
use crate::formats::item_type::ItemType;
use crate::fuzz_target::api_function::ApiFunction;
use crate::fuzz_target::api_function::ApiUnsafety;
use crate::fuzz_target::api_graph::ApiGraph;
use crate::fuzz_target::api_util;
use crate::fuzz_target::prelude_type;
use crate::html::format::join_with_double_colon;
use rustc_hir::def_id::DefId;
use rustc_data_structures::fx::{FxHashMap};
//use rustdoc_json_types::Type::Path;
//TODO:是否需要为impl里面的method重新设计数据结构？目前沿用了ApiFunction,或者直接对ApiFunction进行扩展
//两种函数目前相差一个defaultness
=======
use super::api_function::{ApiFunction, ApiUnsafety};
use super::api_util;
use crate::clean::{self, types::GetDefId};
use crate::clean::{Generics, WherePredicate};
use crate::html::item_type::ItemType;
use crate::html::render::cache::Cache;
use itertools::Itertools;
use rustc_hir::def_id::DefId;
use std::collections::{HashMap, HashSet};
use std::hash::Hash;
//TODO:是否需要为impl里面的method重新设计数据结构？目前沿用了ApiFunction,或者直接对ApiFunction进行扩展
//两种函数目前相差一个defaultness
use crate::fuzz_target::api_graph::ApiGraph;
use crate::fuzz_target::prelude_type;

use super::type_util::{get_generics_of_clean_type, get_qpaths_in_clean_type, replace_types};

>>>>>>> 5dcf3b07
#[derive(Debug, Clone)]
pub(crate) struct CrateImplCollection {
    //impl type类型的impl块
    pub(crate) impl_types: Vec<clean::Impl>,
    //impl type for trait类型的impl块
    pub(crate) impl_trait_for_types: Vec<clean::Impl>,
    //TODO:带泛型参数的impl块，但self是否该视为泛型？
    pub(crate) _generic_impl: Vec<clean::Impl>,
    pub(crate) _generic_impl_for_traits: Vec<clean::Impl>,
}

impl CrateImplCollection {
    pub(crate) fn new() -> Self {
        let impl_types = Vec::new();
        let impl_trait_for_types = Vec::new();
        let _generic_impl = Vec::new();
        let _generic_impl_for_traits = Vec::new();
        CrateImplCollection {
            impl_types,
            impl_trait_for_types,
            _generic_impl,
            _generic_impl_for_traits,
        }
    }

<<<<<<< HEAD
    pub(crate) fn add_impl(&mut self, impl_: &clean::Impl) {
        //println!("impl type = {:?}", impl_.for_);
=======
    pub fn add_impl(&mut self, impl_: &clean::Impl) {
>>>>>>> 5dcf3b07
        let _impl_type = &impl_.for_;
        match impl_.trait_ {
            None => {
                self.impl_types.push(impl_.clone());
            }
            Some(ref _ty_) => {
                self.impl_trait_for_types.push(impl_.clone());
            }
        }
    }
}

#[derive(Debug, Clone)]
pub(crate) struct FullNameMap {
    pub(crate) map: FxHashMap<DefId, (String, ItemType)>,
}

impl FullNameMap {
    pub(crate) fn new() -> Self {
        let map = FxHashMap::default();
        FullNameMap { map }
    }

    pub(crate) fn push_mapping(&mut self, def_id: DefId, full_name: &String, item_type: ItemType) {
        self.map.insert(def_id.clone(), (full_name.clone(), item_type));
    }

    pub(crate) fn _get_full_name(&self, def_id: DefId) -> Option<&String> {
        match self.map.get(&def_id) {
            None => None,
            Some((full_name, _)) => Some(full_name),
        }
    }
}

<<<<<<< HEAD
pub(crate) fn extract_impls_from_cache(
    full_name_map: &mut FullNameMap,
    mut api_graph: &mut ApiGraph<'_>,
) {
    let _trait_impl_maps = &api_graph.cache().implementors;
    let paths = &api_graph.cache().paths;

=======
#[derive(Debug, Clone)]
pub struct TraitsOfType {
    pub map: HashMap<DefId, HashSet<clean::Type>>,
}

impl TraitsOfType {
    pub fn new() -> Self {
        TraitsOfType { map: HashMap::new() }
    }

    pub fn add_trait_of_type(&mut self, did: DefId, trait_: &clean::Type) {
        if self.map.contains_key(&did) {
            let old_traits = self.map.get_mut(&did).unwrap();
            old_traits.insert(trait_.to_owned());
        } else {
            let mut traits = HashSet::new();
            traits.insert(trait_.to_owned());
            self.map.insert(did, traits);
        }
    }
}

pub fn extract_impls_from_cache(
    cache: &Cache,
    full_name_map: &mut FullNameMap,
    traits_of_type: &mut TraitsOfType,
    mut api_graph: &mut ApiGraph,
) {
>>>>>>> 5dcf3b07
    let mut crate_impl_collection = CrateImplCollection::new();
    let paths = &cache.paths;
    //construct the map of `did to type`
    for (did, (syms, item_type)) in paths {
        let full_name = join_with_double_colon(syms);
        full_name_map.push_mapping(*did, &full_name, *item_type);
    }

<<<<<<< HEAD
    let extertal_paths = &api_graph.cache().external_paths;
    for (did, (syms, item_type)) in extertal_paths {
        let full_name = join_with_double_colon(syms);
        if prelude_type::is_preluded_type(&full_name) {
            full_name_map.push_mapping(*did, &full_name, *item_type);
=======
    let extertal_paths = &cache.external_paths;
    for (did, (strings, item_type)) in extertal_paths {
        let full_name = full_path(&strings);

        if prelude_type::is_preluded_type_name(&full_name) {
            full_name_map.push_mapping(&did, &full_name, *item_type);
>>>>>>> 5dcf3b07
        }
    }

    api_graph.set_full_name_map(&full_name_map);

<<<<<<< HEAD
    //首先提取所有type的impl
    for (did, impls) in &api_graph.cache().impls {
        //只添加可以在full_name_map中找到对应的did的type
        if full_name_map._get_full_name(*did) != None {
=======
    // 首先提取所有type的impl
    for (did, impls) in &cache.impls {
        impls.iter().for_each(|impl_| {
            if let Some(ref trait_) = impl_.inner_impl().trait_ {
                traits_of_type.add_trait_of_type(*did, trait_);
            }
        });

        // 只添加可以在full_name_map中找到对应的did的type
        if full_name_map._get_full_name(did) != None {
>>>>>>> 5dcf3b07
            for impl_ in impls {
                crate_impl_collection.add_impl(impl_.inner_impl());
            }
        }
    }

    api_graph.set_traits_of_type(traits_of_type);
    //分析impl type类型
    for impl_ in &crate_impl_collection.impl_types {
        _analyse_impl(impl_, &full_name_map, &mut api_graph);
    }

    for impl_ in &crate_impl_collection.impl_trait_for_types {
        _analyse_impl(impl_, &full_name_map, &mut api_graph);
    }
    //TODO：如何提取trait对应的impl，impl traitA for traitB? impl dyn traitA?
}

fn full_path(paths: &Vec<String>) -> String {
    paths.join("::")
}

pub(crate) fn _analyse_impl(
    impl_: &clean::Impl,
    full_name_map: &FullNameMap,
    api_graph: &mut ApiGraph<'_>,
) {
    let inner_items = &impl_.items;
    let impl_generics = &impl_.generics;

    // check where predicate
    if where_preidicates_bounds_restrict_generic(impl_generics) {
        return;
    }

<<<<<<< HEAD
    let trait_full_name = match &impl_.trait_ {
        None => None,
        Some(trait_) => {
            //println!("{:?}", trait_);
            let trait_ty_def_id = trait_.def_id();
            let trait_full_name = full_name_map._get_full_name(trait_ty_def_id);
            if let Some(trait_name) = trait_full_name {
                Some(trait_name.clone())
            } else {
                None
            }
        }
    };

    let impl_ty_def_id = impl_.for_.def_id(api_graph.cache());
    let type_full_name = if let Some(def_id) = impl_ty_def_id {
        let type_name = full_name_map._get_full_name(def_id);
        if let Some(real_type_name) = type_name {
            Some(real_type_name.clone())
        } else {
            None
        }
    } else {
        None
    };

    for item in inner_items {
        //println!("item_name, {:?}", item.name.as_ref().unwrap());
        match &*item.kind {
            //TODO:这段代码暂时没用了，impl块里面的是method item，而不是function item,暂时留着，看里面是否会出现function item
            ItemKind::FunctionItem(_function) => {
                unimplemented!("function name in impl");
                //let function_name = String::new();
                //使用全限定名称：type::f
                //function_name.push_str(type_full_name.as_str());
                //function_name.push_str("::");
                //function_name.push_str(item.name.as_ref().unwrap().as_str());
                //println!("function name in impl:{:?}", function_name);
            }
            ItemKind::MethodItem(_method, _) => {
                let decl = _method.decl.clone();
                let clean::FnDecl { inputs, output, .. } = decl;
                let generics = _method.generics.clone();
=======
    // BUG FIX: TRAIT作为全限定名只能用于输入类型中带有self type的情况，这样可以推测self type，否则需要用具体的类型名
    let trait_full_name = impl_
        .trait_
        .as_ref()
        .map(|trait_| {
            let trait_ty_def_id = &trait_.def_id().unwrap();
            let trait_full_name = full_name_map._get_full_name(trait_ty_def_id);
            trait_full_name.map(|trait_full_name| trait_full_name.to_owned())
        })
        .flatten();

    let impl_ty_def_id = &impl_.for_.def_id();

    let type_full_name = impl_ty_def_id
        .map(|ref def_id| {
            let type_name = full_name_map._get_full_name(def_id);
            type_name.map(|real_type_name| real_type_name.to_owned())
        })
        .flatten();

    // collect associate typedefs
    let mut associate_typedefs = HashMap::new();
    inner_items.iter().for_each(|item| {
        if let clean::TypedefItem(typedef, ..) = &item.inner {
            if let Some(ref item_name) = item.name {
                if let Some(ref item_type) = typedef.item_type {
                    associate_typedefs.insert(item_name.to_owned(), item_type.to_owned());
                }
            }
        }
    });

    for item in inner_items {
        match &item.inner {
            //这段代码暂时没用了，impl块里面的是method item，而不是function item,暂时留着，看里面是否会出现function item
            clean::FunctionItem(_function) => {
                let function_name =
                    format!("{:?}::{:?}", type_full_name, item.name.as_ref().unwrap());
                error!("function name in impl:{:?}", function_name);
            }
            clean::MethodItem(method) => {
                let clean::FnDecl { inputs, output, .. } = method.decl.clone();
                let mut method_generics = method.generics.clone();
>>>>>>> 5dcf3b07
                let mut inputs = api_util::_extract_input_types(&inputs);
                let mut output = api_util::_extract_output_type(&output);

                // replace associate types. Replace associate type should be prior to replace self type
                // Since associate type can be `Self` type itself.
                inputs = inputs
                    .into_iter()
                    .map(|input_type| {
                        replace_self_associate_types(
                            &input_type,
                            &impl_.trait_,
                            &associate_typedefs,
                        )
                    })
                    .collect_vec();
                output = output.map(|output_type| {
                    replace_self_associate_types(&output_type, &impl_.trait_, &associate_typedefs)
                });

                // replace self type
                let input_contains_self_type =
                    inputs.iter().any(|ty_| clean_type_contains_self_type(ty_));
                let output_contains_self_type =
                    inputs.iter().any(|ty_| clean_type_contains_self_type(ty_));
                let contains_self_type = input_contains_self_type | output_contains_self_type;

                inputs = inputs
                    .into_iter()
                    .map(|ty_| {
                        if clean_type_contains_self_type(&ty_) {
                            replace_self_type(&ty_, &impl_.for_)
                        } else {
                            ty_
                        }
                    })
                    .collect();

                output = output.map(|ty_| {
                    if clean_type_contains_self_type(&ty_) {
                        replace_self_type(&ty_, &impl_.for_)
                    } else {
                        ty_
                    }
                });

                // extend method generics
                let mut generics_in_method = HashSet::new();
                let mut free_qpaths_in_method = HashSet::new();
                inputs.iter().for_each(|input_type| {
                    generics_in_method.extend(get_generics_of_clean_type(input_type));
                    free_qpaths_in_method.extend(get_qpaths_in_clean_type(input_type));
                });
                output.iter().for_each(|output_type| {
                    generics_in_method.extend(get_generics_of_clean_type(output_type));
                    free_qpaths_in_method.extend(get_qpaths_in_clean_type(output_type));
                });

                method_generics = extend_generics(
                    &method_generics,
                    &impl_generics,
                    generics_in_method,
                    free_qpaths_in_method,
                );

                // 使用全限定名称：type::f
                // 如果函数输入参数中含有self type，则优先使用trait name，如果没有的话，使用type name
                // 如果函数输入参数中不含有self type，则使用type name
                let method_type_name = if contains_self_type {
                    if let Some(ref trait_name) = trait_full_name {
                        trait_name.to_owned()
                    } else if let Some(ref type_name) = type_full_name {
                        type_name.to_owned()
                    } else {
                        // Both trait and type are not in current crate
                        // We will skip such functions
                        return;
                    }
                } else {
                    if let Some(ref type_name) = type_full_name {
                        type_name.to_owned()
                    } else {
                        // Type is not defined in current crate
                        return;
                    }
                };
                let method_name = format!("{}::{}", method_type_name, item.name.as_ref().unwrap());

<<<<<<< HEAD
                let api_unsafety = ApiUnsafety::_get_unsafety_from_fnheader(
                    &item.fn_header(api_graph.tcx().clone()).unwrap(),
                );
=======
                let api_unsafety = ApiUnsafety::_get_unsafety_from_fnheader(&method.header);
>>>>>>> 5dcf3b07
                //生成api function
                //如果是实现了trait的话，需要把trait的全路径也包括进去
                let api_function = match &impl_.trait_ {
                    None => ApiFunction {
                        full_name: method_name,
                        generics: method_generics,
                        inputs,
                        output,
                        _trait_full_path: None,
                        _unsafe_tag: api_unsafety,
                        return_type_notation: false,
                        is_helper: false,
                    },
                    Some(_) => {
                        if let Some(ref real_trait_name) = trait_full_name {
                            ApiFunction {
                                full_name: method_name,
                                generics: method_generics,
                                inputs,
                                output,
                                _trait_full_path: Some(real_trait_name.clone()),
                                _unsafe_tag: api_unsafety,
                                return_type_notation: false,
                                is_helper: false,
                            }
                        } else {
                            trace!("Trait not found in current crate.");
                            return;
                        }
                    }
                };
                api_graph.add_api_function(api_function);
            }
            _ => {}
        }
    }
}

/// 递归判断一个类型里面是否含有self类型，目前只考虑引用和复合类型
fn clean_type_contains_self_type(ty_: &clean::Type) -> bool {
    if ty_.is_self_type() {
        return true;
    }
    match ty_ {
        clean::Type::BorrowedRef { type_, .. } => {
            let inner_ty = &**type_;
            return clean_type_contains_self_type(inner_ty);
        }
        clean::Type::Path { path, .. } => {
            let segments = &path.segments;
            for path_segment in segments {
                let generic_args = &path_segment.args;
                match generic_args {
                    clean::GenericArgs::AngleBracketed { args, .. } => {
                        for generic_arg in args.iter() {
                            if let clean::GenericArg::Type(generic_ty) = generic_arg {
<<<<<<< HEAD
                                if is_param_self_type(&generic_ty) {
=======
                                if clean_type_contains_self_type(generic_ty) {
>>>>>>> 5dcf3b07
                                    return true;
                                }
                            }
                        }
                    }
                    clean::GenericArgs::Parenthesized { inputs, output } => {
<<<<<<< HEAD
                        for input_type in inputs.iter() {
                            if is_param_self_type(input_type) {
=======
                        for input_type in inputs {
                            if clean_type_contains_self_type(input_type) {
>>>>>>> 5dcf3b07
                                return true;
                            }
                        }
                        if let Some(output_type) = output {
                            if clean_type_contains_self_type(output_type) {
                                return true;
                            }
                        }
                    }
                }
            }
            return false;
        }
        _ => {
            return false;
        }
    }
}

/// 将self类型替换为相应的结构体类型
fn replace_self_type(self_type: &clean::Type, impl_type: &clean::Type) -> clean::Type {
    let self_generic = clean::Type::Generic("Self".to_string());
    let mut replace_type_map = HashMap::new();
    replace_type_map.insert(self_generic, impl_type.to_owned());
    replace_types(self_type, &replace_type_map)
}

// Add generic param appears in `ty_` to generics. These generic should also appears in `other_generics`
fn extend_generics(
    generics: &Generics,
    other_generics: &Generics,
    generics_in_method: HashSet<String>,
    free_qpaths_in_method: HashSet<clean::Type>,
) -> Generics {
    let mut generics = generics.to_owned();
    let Generics { params: other_params, where_predicates: other_where_predicates } =
        other_generics;
    // generics can appear both in params and where_predicates
    generics_in_method.into_iter().for_each(|generic_in_type| {
        let param_def = other_params
            .iter()
            .filter(|generic_param_def| generic_param_def.name == generic_in_type)
            .map(|generic_param_def| generic_param_def.to_owned())
            .collect_vec();
        // generic_param_defs_in_type.extend(param_def);
        generics.params.extend(param_def);
        let predicate = other_where_predicates
            .iter()
            .filter(|where_predicate| {
                match where_predicate {
                    WherePredicate::BoundPredicate { ty: where_ty, .. }
                    | WherePredicate::EqPredicate { lhs: where_ty, .. } => {
                        type_is_given_generic(where_ty, &generic_in_type)
                    }
                    WherePredicate::RegionPredicate { .. } => {
                        // We current ignore lifetime bound
                        false
                    }
                }
            })
            .map(|where_predicate| where_predicate.to_owned())
            .collect_vec();
        generics.where_predicates.extend(predicate);
    });

    // free qpath can only exist in where predicate
    free_qpaths_in_method.into_iter().for_each(|free_qpath_in_method| {
        let predicate = other_where_predicates
            .iter()
            .filter(|where_predicate| {
                match where_predicate {
                    WherePredicate::BoundPredicate { ty: where_ty, .. } => {
                        *where_ty == free_qpath_in_method
                    }
                    WherePredicate::RegionPredicate { .. } | WherePredicate::EqPredicate { .. } => {
                        // We current ignore lifetime bound
                        false
                    }
                }
            })
            .map(|where_predicate| where_predicate.to_owned())
            .collect_vec();
        generics.where_predicates.extend(predicate);
    });

    // remove duplicate. Not sure whether these is essential
    remove_duplicate_in_vec(&mut generics.params);
    // remove_duplicate_in_vec(&mut generics.where_predicates);

    generics
}

/// determine clean type equals to given generic
fn type_is_given_generic(ty_: &clean::Type, given_generic: &str) -> bool {
    if let clean::Type::Generic(generic) = ty_ { generic == given_generic } else { false }
}

fn remove_duplicate_in_vec<T>(input: &mut Vec<T>)
where
    T: Hash + Eq,
{
    let hashset: HashSet<_> = input.drain(..).into_iter().collect();
    input.extend(hashset);
}

/// Assocaite type is defined with trait. So we should use self_trait as a parameter
fn replace_self_associate_types(
    raw_type: &clean::Type,
    self_trait: &Option<clean::Type>,
    associate_type_map: &HashMap<String, clean::Type>,
) -> clean::Type {
    if *self_trait == None {
        return raw_type.to_owned();
    }
    match raw_type.to_owned() {
        clean::Type::QPath { name, trait_: raw_self_trait, .. } => {
            let self_trait = self_trait.as_ref().unwrap().to_owned();
            if *raw_self_trait == self_trait && associate_type_map.contains_key(&name) {
                associate_type_map.get(&name).unwrap().to_owned()
            } else {
                raw_type.to_owned()
            }
        }
<<<<<<< HEAD
        clean::Type::Path { path /*  param_names, did, is_generic  */ } => {
            if !is_param_self_type(self_type) {
                return self_type.clone();
            }
            let clean::Path { res, segments } = path;
            let mut new_segments = Vec::new();
            for path_segment in segments {
                let clean::PathSegment { name, args: generic_args } = path_segment;
                match generic_args {
                    clean::GenericArgs::AngleBracketed { args, bindings } => {
                        let mut new_args = Vec::new();
                        for generic_arg in args.iter() {
                            if let clean::GenericArg::Type(generic_type) = generic_arg {
                                if is_param_self_type(&generic_type) {
                                    let replaced_type = replace_self_type(&generic_type, impl_type);
                                    let new_generic_arg = clean::GenericArg::Type(replaced_type);
                                    new_args.push(new_generic_arg);
                                } else {
                                    new_args.push(generic_arg.clone());
                                }
                            } else {
                                new_args.push(generic_arg.clone());
                            }
                        }
                        let new_generic_args = clean::GenericArgs::AngleBracketed {
                            args: new_args.into(),
                            bindings: bindings.clone(),
                        };
                        let new_path_segment =
                            clean::PathSegment { name: name.clone(), args: new_generic_args };
                        new_segments.push(new_path_segment);
                    }
                    clean::GenericArgs::Parenthesized { inputs, output } => {
                        let mut new_inputs = Vec::new();
                        for input_type in inputs.iter() {
                            if is_param_self_type(input_type) {
                                let replaced_type = replace_self_type(input_type, impl_type);
                                new_inputs.push(replaced_type);
                            } else {
                                new_inputs.push(input_type.clone());
                            }
                        }
                        let new_output = output.clone().map(|output_type| {
                            if is_param_self_type(&output_type) {
                                Box::new(replace_self_type(&output_type, impl_type))
                            //replace type
                            } else {
                                output_type
                            }
                        });

                        let new_generic_args = clean::GenericArgs::Parenthesized {
                            inputs: new_inputs.into(),
                            output: new_output,
                        };
                        let new_path_segment =
                            clean::PathSegment { name: name.clone(), args: new_generic_args };
                        new_segments.push(new_path_segment);
                    }
                }
            }
            let new_path = clean::Path { res: res.clone(), segments: new_segments };
            let new_type = clean::Type::Path { path: new_path };
            return new_type;
=======
        clean::Type::RawPointer(mutability, inner_type) => {
            let new_type =
                replace_self_associate_types(&*inner_type, self_trait, associate_type_map);
            clean::Type::RawPointer(mutability, Box::new(new_type))
        }
        clean::Type::BorrowedRef { lifetime, mutability, type_ } => {
            let new_type = replace_self_associate_types(&*type_, self_trait, associate_type_map);
            clean::Type::BorrowedRef { lifetime, mutability, type_: Box::new(new_type) }
        }
        clean::Type::Slice(inner_type) => {
            let new_type =
                replace_self_associate_types(&*inner_type, self_trait, associate_type_map);
            clean::Type::Slice(Box::new(new_type))
        }
        clean::Type::Array(inner_type, length) => {
            let new_type =
                replace_self_associate_types(&*inner_type, self_trait, associate_type_map);
            clean::Type::Array(Box::new(new_type), length)
        }
        clean::Type::Tuple(types) => {
            let new_types = types
                .into_iter()
                .map(|type_| replace_self_associate_types(&type_, self_trait, associate_type_map))
                .collect_vec();
            clean::Type::Tuple(new_types)
        }
        clean::Type::ResolvedPath { path, param_names, did, is_generic } => {
            let clean::Path { global, res, segments } = path;
            let new_segments = segments
                .into_iter()
                .map(|path_segment| {
                    let clean::PathSegment { name, args } = path_segment;
                    let new_args = match args {
                        clean::GenericArgs::AngleBracketed { args, bindings } => {
                            let new_args = args
                                .into_iter()
                                .map(|generic_arg| {
                                    if let clean::GenericArg::Type(type_) = generic_arg {
                                        let new_type = replace_self_associate_types(
                                            &type_,
                                            self_trait,
                                            associate_type_map,
                                        );
                                        clean::GenericArg::Type(new_type)
                                    } else {
                                        generic_arg
                                    }
                                })
                                .collect_vec();
                            clean::GenericArgs::AngleBracketed { args: new_args, bindings }
                        }
                        clean::GenericArgs::Parenthesized { inputs, output } => {
                            let new_inputs = inputs
                                .into_iter()
                                .map(|type_| {
                                    replace_self_associate_types(
                                        &type_,
                                        self_trait,
                                        associate_type_map,
                                    )
                                })
                                .collect_vec();
                            let new_output = output.map(|type_| {
                                replace_self_associate_types(&type_, self_trait, associate_type_map)
                            });
                            clean::GenericArgs::Parenthesized {
                                inputs: new_inputs,
                                output: new_output,
                            }
                        }
                    };
                    clean::PathSegment { name, args: new_args }
                })
                .collect_vec();
            let new_path = clean::Path { global, res, segments: new_segments };
            clean::Type::ResolvedPath { path: new_path, param_names, did, is_generic }
        }
        _ => raw_type.to_owned(),
    }
}

/// where predicate contains restrict_generic
pub fn where_preidicates_bounds_restrict_generic(generics: &Generics) -> bool {
    generics.where_predicates.iter().any(|where_predicate| {
        if let clean::WherePredicate::BoundPredicate { ty, .. } = where_predicate {
            match ty {
                // Generic and QPath are free generic
                clean::Type::Generic(..) | clean::Type::QPath { .. } => false,
                // restrict generic
                _ => {
                    true
                }
            }
        } else {
            false
>>>>>>> 5dcf3b07
        }
    })
}<|MERGE_RESOLUTION|>--- conflicted
+++ resolved
@@ -1,18 +1,3 @@
-<<<<<<< HEAD
-use crate::clean::{self, ItemKind};
-use crate::formats::item_type::ItemType;
-use crate::fuzz_target::api_function::ApiFunction;
-use crate::fuzz_target::api_function::ApiUnsafety;
-use crate::fuzz_target::api_graph::ApiGraph;
-use crate::fuzz_target::api_util;
-use crate::fuzz_target::prelude_type;
-use crate::html::format::join_with_double_colon;
-use rustc_hir::def_id::DefId;
-use rustc_data_structures::fx::{FxHashMap};
-//use rustdoc_json_types::Type::Path;
-//TODO:是否需要为impl里面的method重新设计数据结构？目前沿用了ApiFunction,或者直接对ApiFunction进行扩展
-//两种函数目前相差一个defaultness
-=======
 use super::api_function::{ApiFunction, ApiUnsafety};
 use super::api_util;
 use crate::clean::{self, types::GetDefId};
@@ -30,7 +15,6 @@
 
 use super::type_util::{get_generics_of_clean_type, get_qpaths_in_clean_type, replace_types};
 
->>>>>>> 5dcf3b07
 #[derive(Debug, Clone)]
 pub(crate) struct CrateImplCollection {
     //impl type类型的impl块
@@ -56,12 +40,8 @@
         }
     }
 
-<<<<<<< HEAD
     pub(crate) fn add_impl(&mut self, impl_: &clean::Impl) {
         //println!("impl type = {:?}", impl_.for_);
-=======
-    pub fn add_impl(&mut self, impl_: &clean::Impl) {
->>>>>>> 5dcf3b07
         let _impl_type = &impl_.for_;
         match impl_.trait_ {
             None => {
@@ -97,15 +77,6 @@
     }
 }
 
-<<<<<<< HEAD
-pub(crate) fn extract_impls_from_cache(
-    full_name_map: &mut FullNameMap,
-    mut api_graph: &mut ApiGraph<'_>,
-) {
-    let _trait_impl_maps = &api_graph.cache().implementors;
-    let paths = &api_graph.cache().paths;
-
-=======
 #[derive(Debug, Clone)]
 pub struct TraitsOfType {
     pub map: HashMap<DefId, HashSet<clean::Type>>,
@@ -134,7 +105,6 @@
     traits_of_type: &mut TraitsOfType,
     mut api_graph: &mut ApiGraph,
 ) {
->>>>>>> 5dcf3b07
     let mut crate_impl_collection = CrateImplCollection::new();
     let paths = &cache.paths;
     //construct the map of `did to type`
@@ -143,31 +113,17 @@
         full_name_map.push_mapping(*did, &full_name, *item_type);
     }
 
-<<<<<<< HEAD
-    let extertal_paths = &api_graph.cache().external_paths;
-    for (did, (syms, item_type)) in extertal_paths {
-        let full_name = join_with_double_colon(syms);
-        if prelude_type::is_preluded_type(&full_name) {
-            full_name_map.push_mapping(*did, &full_name, *item_type);
-=======
     let extertal_paths = &cache.external_paths;
     for (did, (strings, item_type)) in extertal_paths {
         let full_name = full_path(&strings);
 
         if prelude_type::is_preluded_type_name(&full_name) {
             full_name_map.push_mapping(&did, &full_name, *item_type);
->>>>>>> 5dcf3b07
         }
     }
 
     api_graph.set_full_name_map(&full_name_map);
 
-<<<<<<< HEAD
-    //首先提取所有type的impl
-    for (did, impls) in &api_graph.cache().impls {
-        //只添加可以在full_name_map中找到对应的did的type
-        if full_name_map._get_full_name(*did) != None {
-=======
     // 首先提取所有type的impl
     for (did, impls) in &cache.impls {
         impls.iter().for_each(|impl_| {
@@ -178,7 +134,6 @@
 
         // 只添加可以在full_name_map中找到对应的did的type
         if full_name_map._get_full_name(did) != None {
->>>>>>> 5dcf3b07
             for impl_ in impls {
                 crate_impl_collection.add_impl(impl_.inner_impl());
             }
@@ -214,51 +169,6 @@
         return;
     }
 
-<<<<<<< HEAD
-    let trait_full_name = match &impl_.trait_ {
-        None => None,
-        Some(trait_) => {
-            //println!("{:?}", trait_);
-            let trait_ty_def_id = trait_.def_id();
-            let trait_full_name = full_name_map._get_full_name(trait_ty_def_id);
-            if let Some(trait_name) = trait_full_name {
-                Some(trait_name.clone())
-            } else {
-                None
-            }
-        }
-    };
-
-    let impl_ty_def_id = impl_.for_.def_id(api_graph.cache());
-    let type_full_name = if let Some(def_id) = impl_ty_def_id {
-        let type_name = full_name_map._get_full_name(def_id);
-        if let Some(real_type_name) = type_name {
-            Some(real_type_name.clone())
-        } else {
-            None
-        }
-    } else {
-        None
-    };
-
-    for item in inner_items {
-        //println!("item_name, {:?}", item.name.as_ref().unwrap());
-        match &*item.kind {
-            //TODO:这段代码暂时没用了，impl块里面的是method item，而不是function item,暂时留着，看里面是否会出现function item
-            ItemKind::FunctionItem(_function) => {
-                unimplemented!("function name in impl");
-                //let function_name = String::new();
-                //使用全限定名称：type::f
-                //function_name.push_str(type_full_name.as_str());
-                //function_name.push_str("::");
-                //function_name.push_str(item.name.as_ref().unwrap().as_str());
-                //println!("function name in impl:{:?}", function_name);
-            }
-            ItemKind::MethodItem(_method, _) => {
-                let decl = _method.decl.clone();
-                let clean::FnDecl { inputs, output, .. } = decl;
-                let generics = _method.generics.clone();
-=======
     // BUG FIX: TRAIT作为全限定名只能用于输入类型中带有self type的情况，这样可以推测self type，否则需要用具体的类型名
     let trait_full_name = impl_
         .trait_
@@ -302,7 +212,6 @@
             clean::MethodItem(method) => {
                 let clean::FnDecl { inputs, output, .. } = method.decl.clone();
                 let mut method_generics = method.generics.clone();
->>>>>>> 5dcf3b07
                 let mut inputs = api_util::_extract_input_types(&inputs);
                 let mut output = api_util::_extract_output_type(&output);
 
@@ -390,13 +299,9 @@
                 };
                 let method_name = format!("{}::{}", method_type_name, item.name.as_ref().unwrap());
 
-<<<<<<< HEAD
                 let api_unsafety = ApiUnsafety::_get_unsafety_from_fnheader(
                     &item.fn_header(api_graph.tcx().clone()).unwrap(),
                 );
-=======
-                let api_unsafety = ApiUnsafety::_get_unsafety_from_fnheader(&method.header);
->>>>>>> 5dcf3b07
                 //生成api function
                 //如果是实现了trait的话，需要把trait的全路径也包括进去
                 let api_function = match &impl_.trait_ {
@@ -453,24 +358,15 @@
                     clean::GenericArgs::AngleBracketed { args, .. } => {
                         for generic_arg in args.iter() {
                             if let clean::GenericArg::Type(generic_ty) = generic_arg {
-<<<<<<< HEAD
-                                if is_param_self_type(&generic_ty) {
-=======
                                 if clean_type_contains_self_type(generic_ty) {
->>>>>>> 5dcf3b07
                                     return true;
                                 }
                             }
                         }
                     }
                     clean::GenericArgs::Parenthesized { inputs, output } => {
-<<<<<<< HEAD
-                        for input_type in inputs.iter() {
-                            if is_param_self_type(input_type) {
-=======
                         for input_type in inputs {
                             if clean_type_contains_self_type(input_type) {
->>>>>>> 5dcf3b07
                                 return true;
                             }
                         }
@@ -594,72 +490,6 @@
                 raw_type.to_owned()
             }
         }
-<<<<<<< HEAD
-        clean::Type::Path { path /*  param_names, did, is_generic  */ } => {
-            if !is_param_self_type(self_type) {
-                return self_type.clone();
-            }
-            let clean::Path { res, segments } = path;
-            let mut new_segments = Vec::new();
-            for path_segment in segments {
-                let clean::PathSegment { name, args: generic_args } = path_segment;
-                match generic_args {
-                    clean::GenericArgs::AngleBracketed { args, bindings } => {
-                        let mut new_args = Vec::new();
-                        for generic_arg in args.iter() {
-                            if let clean::GenericArg::Type(generic_type) = generic_arg {
-                                if is_param_self_type(&generic_type) {
-                                    let replaced_type = replace_self_type(&generic_type, impl_type);
-                                    let new_generic_arg = clean::GenericArg::Type(replaced_type);
-                                    new_args.push(new_generic_arg);
-                                } else {
-                                    new_args.push(generic_arg.clone());
-                                }
-                            } else {
-                                new_args.push(generic_arg.clone());
-                            }
-                        }
-                        let new_generic_args = clean::GenericArgs::AngleBracketed {
-                            args: new_args.into(),
-                            bindings: bindings.clone(),
-                        };
-                        let new_path_segment =
-                            clean::PathSegment { name: name.clone(), args: new_generic_args };
-                        new_segments.push(new_path_segment);
-                    }
-                    clean::GenericArgs::Parenthesized { inputs, output } => {
-                        let mut new_inputs = Vec::new();
-                        for input_type in inputs.iter() {
-                            if is_param_self_type(input_type) {
-                                let replaced_type = replace_self_type(input_type, impl_type);
-                                new_inputs.push(replaced_type);
-                            } else {
-                                new_inputs.push(input_type.clone());
-                            }
-                        }
-                        let new_output = output.clone().map(|output_type| {
-                            if is_param_self_type(&output_type) {
-                                Box::new(replace_self_type(&output_type, impl_type))
-                            //replace type
-                            } else {
-                                output_type
-                            }
-                        });
-
-                        let new_generic_args = clean::GenericArgs::Parenthesized {
-                            inputs: new_inputs.into(),
-                            output: new_output,
-                        };
-                        let new_path_segment =
-                            clean::PathSegment { name: name.clone(), args: new_generic_args };
-                        new_segments.push(new_path_segment);
-                    }
-                }
-            }
-            let new_path = clean::Path { res: res.clone(), segments: new_segments };
-            let new_type = clean::Type::Path { path: new_path };
-            return new_type;
-=======
         clean::Type::RawPointer(mutability, inner_type) => {
             let new_type =
                 replace_self_associate_types(&*inner_type, self_trait, associate_type_map);
@@ -755,7 +585,6 @@
             }
         } else {
             false
->>>>>>> 5dcf3b07
         }
     })
 }