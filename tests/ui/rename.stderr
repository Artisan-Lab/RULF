error: lint `clippy::block_in_if_condition_expr` has been renamed to `clippy::blocks_in_if_conditions`
<<<<<<< HEAD
  --> $DIR/rename.rs:35:9
=======
  --> $DIR/rename.rs:36:9
>>>>>>> 6f26383f
   |
LL | #![warn(clippy::block_in_if_condition_expr)]
   |         ^^^^^^^^^^^^^^^^^^^^^^^^^^^^^^^^^^ help: use the new name: `clippy::blocks_in_if_conditions`
   |
   = note: `-D renamed-and-removed-lints` implied by `-D warnings`

error: lint `clippy::block_in_if_condition_stmt` has been renamed to `clippy::blocks_in_if_conditions`
<<<<<<< HEAD
  --> $DIR/rename.rs:36:9
   |
LL | #![warn(clippy::block_in_if_condition_stmt)]
   |         ^^^^^^^^^^^^^^^^^^^^^^^^^^^^^^^^^^ help: use the new name: `clippy::blocks_in_if_conditions`

error: lint `clippy::box_vec` has been renamed to `clippy::box_collection`
  --> $DIR/rename.rs:37:9
   |
LL | #![warn(clippy::box_vec)]
   |         ^^^^^^^^^^^^^^^ help: use the new name: `clippy::box_collection`

error: lint `clippy::const_static_lifetime` has been renamed to `clippy::redundant_static_lifetimes`
  --> $DIR/rename.rs:38:9
   |
LL | #![warn(clippy::const_static_lifetime)]
   |         ^^^^^^^^^^^^^^^^^^^^^^^^^^^^^ help: use the new name: `clippy::redundant_static_lifetimes`

error: lint `clippy::cyclomatic_complexity` has been renamed to `clippy::cognitive_complexity`
  --> $DIR/rename.rs:39:9
=======
  --> $DIR/rename.rs:37:9
   |
LL | #![warn(clippy::block_in_if_condition_stmt)]
   |         ^^^^^^^^^^^^^^^^^^^^^^^^^^^^^^^^^^ help: use the new name: `clippy::blocks_in_if_conditions`

error: lint `clippy::box_vec` has been renamed to `clippy::box_collection`
  --> $DIR/rename.rs:38:9
>>>>>>> 6f26383f
   |
LL | #![warn(clippy::box_vec)]
   |         ^^^^^^^^^^^^^^^ help: use the new name: `clippy::box_collection`

<<<<<<< HEAD
error: lint `clippy::disallowed_method` has been renamed to `clippy::disallowed_methods`
  --> $DIR/rename.rs:40:9
   |
LL | #![warn(clippy::disallowed_method)]
   |         ^^^^^^^^^^^^^^^^^^^^^^^^^ help: use the new name: `clippy::disallowed_methods`

error: lint `clippy::disallowed_type` has been renamed to `clippy::disallowed_types`
  --> $DIR/rename.rs:41:9
   |
LL | #![warn(clippy::disallowed_type)]
   |         ^^^^^^^^^^^^^^^^^^^^^^^ help: use the new name: `clippy::disallowed_types`

error: lint `clippy::for_loop_over_option` has been renamed to `clippy::for_loops_over_fallibles`
  --> $DIR/rename.rs:42:9
   |
LL | #![warn(clippy::for_loop_over_option)]
   |         ^^^^^^^^^^^^^^^^^^^^^^^^^^^^ help: use the new name: `clippy::for_loops_over_fallibles`

error: lint `clippy::for_loop_over_result` has been renamed to `clippy::for_loops_over_fallibles`
  --> $DIR/rename.rs:43:9
   |
LL | #![warn(clippy::for_loop_over_result)]
   |         ^^^^^^^^^^^^^^^^^^^^^^^^^^^^ help: use the new name: `clippy::for_loops_over_fallibles`

error: lint `clippy::identity_conversion` has been renamed to `clippy::useless_conversion`
  --> $DIR/rename.rs:44:9
   |
LL | #![warn(clippy::identity_conversion)]
   |         ^^^^^^^^^^^^^^^^^^^^^^^^^^^ help: use the new name: `clippy::useless_conversion`

error: lint `clippy::if_let_some_result` has been renamed to `clippy::match_result_ok`
  --> $DIR/rename.rs:45:9
   |
LL | #![warn(clippy::if_let_some_result)]
   |         ^^^^^^^^^^^^^^^^^^^^^^^^^^ help: use the new name: `clippy::match_result_ok`

error: lint `clippy::new_without_default_derive` has been renamed to `clippy::new_without_default`
  --> $DIR/rename.rs:46:9
   |
LL | #![warn(clippy::new_without_default_derive)]
   |         ^^^^^^^^^^^^^^^^^^^^^^^^^^^^^^^^^^ help: use the new name: `clippy::new_without_default`

error: lint `clippy::option_and_then_some` has been renamed to `clippy::bind_instead_of_map`
  --> $DIR/rename.rs:47:9
   |
LL | #![warn(clippy::option_and_then_some)]
   |         ^^^^^^^^^^^^^^^^^^^^^^^^^^^^ help: use the new name: `clippy::bind_instead_of_map`
=======
error: lint `clippy::const_static_lifetime` has been renamed to `clippy::redundant_static_lifetimes`
  --> $DIR/rename.rs:39:9
   |
LL | #![warn(clippy::const_static_lifetime)]
   |         ^^^^^^^^^^^^^^^^^^^^^^^^^^^^^ help: use the new name: `clippy::redundant_static_lifetimes`

error: lint `clippy::cyclomatic_complexity` has been renamed to `clippy::cognitive_complexity`
  --> $DIR/rename.rs:40:9
   |
LL | #![warn(clippy::cyclomatic_complexity)]
   |         ^^^^^^^^^^^^^^^^^^^^^^^^^^^^^ help: use the new name: `clippy::cognitive_complexity`

error: lint `clippy::disallowed_method` has been renamed to `clippy::disallowed_methods`
  --> $DIR/rename.rs:41:9
   |
LL | #![warn(clippy::disallowed_method)]
   |         ^^^^^^^^^^^^^^^^^^^^^^^^^ help: use the new name: `clippy::disallowed_methods`

error: lint `clippy::disallowed_type` has been renamed to `clippy::disallowed_types`
  --> $DIR/rename.rs:42:9
   |
LL | #![warn(clippy::disallowed_type)]
   |         ^^^^^^^^^^^^^^^^^^^^^^^ help: use the new name: `clippy::disallowed_types`

error: lint `clippy::eval_order_dependence` has been renamed to `clippy::mixed_read_write_in_expression`
  --> $DIR/rename.rs:43:9
   |
LL | #![warn(clippy::eval_order_dependence)]
   |         ^^^^^^^^^^^^^^^^^^^^^^^^^^^^^ help: use the new name: `clippy::mixed_read_write_in_expression`

error: lint `clippy::for_loop_over_option` has been renamed to `clippy::for_loops_over_fallibles`
  --> $DIR/rename.rs:44:9
   |
LL | #![warn(clippy::for_loop_over_option)]
   |         ^^^^^^^^^^^^^^^^^^^^^^^^^^^^ help: use the new name: `clippy::for_loops_over_fallibles`

error: lint `clippy::for_loop_over_result` has been renamed to `clippy::for_loops_over_fallibles`
  --> $DIR/rename.rs:45:9
   |
LL | #![warn(clippy::for_loop_over_result)]
   |         ^^^^^^^^^^^^^^^^^^^^^^^^^^^^ help: use the new name: `clippy::for_loops_over_fallibles`

error: lint `clippy::identity_conversion` has been renamed to `clippy::useless_conversion`
  --> $DIR/rename.rs:46:9
   |
LL | #![warn(clippy::identity_conversion)]
   |         ^^^^^^^^^^^^^^^^^^^^^^^^^^^ help: use the new name: `clippy::useless_conversion`

error: lint `clippy::if_let_some_result` has been renamed to `clippy::match_result_ok`
  --> $DIR/rename.rs:47:9
   |
LL | #![warn(clippy::if_let_some_result)]
   |         ^^^^^^^^^^^^^^^^^^^^^^^^^^ help: use the new name: `clippy::match_result_ok`
>>>>>>> 6f26383f

error: lint `clippy::new_without_default_derive` has been renamed to `clippy::new_without_default`
  --> $DIR/rename.rs:48:9
   |
LL | #![warn(clippy::new_without_default_derive)]
   |         ^^^^^^^^^^^^^^^^^^^^^^^^^^^^^^^^^^ help: use the new name: `clippy::new_without_default`

<<<<<<< HEAD
error: lint `clippy::option_map_unwrap_or` has been renamed to `clippy::map_unwrap_or`
  --> $DIR/rename.rs:49:9
   |
LL | #![warn(clippy::option_map_unwrap_or)]
   |         ^^^^^^^^^^^^^^^^^^^^^^^^^^^^ help: use the new name: `clippy::map_unwrap_or`

error: lint `clippy::option_map_unwrap_or_else` has been renamed to `clippy::map_unwrap_or`
  --> $DIR/rename.rs:50:9
   |
LL | #![warn(clippy::option_map_unwrap_or_else)]
   |         ^^^^^^^^^^^^^^^^^^^^^^^^^^^^^^^^^ help: use the new name: `clippy::map_unwrap_or`

error: lint `clippy::option_unwrap_used` has been renamed to `clippy::unwrap_used`
  --> $DIR/rename.rs:51:9
   |
LL | #![warn(clippy::option_unwrap_used)]
   |         ^^^^^^^^^^^^^^^^^^^^^^^^^^ help: use the new name: `clippy::unwrap_used`

error: lint `clippy::ref_in_deref` has been renamed to `clippy::needless_borrow`
  --> $DIR/rename.rs:52:9
   |
LL | #![warn(clippy::ref_in_deref)]
   |         ^^^^^^^^^^^^^^^^^^^^ help: use the new name: `clippy::needless_borrow`

error: lint `clippy::result_expect_used` has been renamed to `clippy::expect_used`
  --> $DIR/rename.rs:53:9
   |
LL | #![warn(clippy::result_expect_used)]
   |         ^^^^^^^^^^^^^^^^^^^^^^^^^^ help: use the new name: `clippy::expect_used`

error: lint `clippy::result_map_unwrap_or_else` has been renamed to `clippy::map_unwrap_or`
  --> $DIR/rename.rs:54:9
   |
LL | #![warn(clippy::result_map_unwrap_or_else)]
   |         ^^^^^^^^^^^^^^^^^^^^^^^^^^^^^^^^^ help: use the new name: `clippy::map_unwrap_or`

error: lint `clippy::result_unwrap_used` has been renamed to `clippy::unwrap_used`
  --> $DIR/rename.rs:55:9
   |
LL | #![warn(clippy::result_unwrap_used)]
   |         ^^^^^^^^^^^^^^^^^^^^^^^^^^ help: use the new name: `clippy::unwrap_used`

error: lint `clippy::single_char_push_str` has been renamed to `clippy::single_char_add_str`
  --> $DIR/rename.rs:56:9
   |
LL | #![warn(clippy::single_char_push_str)]
   |         ^^^^^^^^^^^^^^^^^^^^^^^^^^^^ help: use the new name: `clippy::single_char_add_str`

error: lint `clippy::stutter` has been renamed to `clippy::module_name_repetitions`
  --> $DIR/rename.rs:57:9
   |
LL | #![warn(clippy::stutter)]
   |         ^^^^^^^^^^^^^^^ help: use the new name: `clippy::module_name_repetitions`

error: lint `clippy::to_string_in_display` has been renamed to `clippy::recursive_format_impl`
  --> $DIR/rename.rs:58:9
   |
LL | #![warn(clippy::to_string_in_display)]
   |         ^^^^^^^^^^^^^^^^^^^^^^^^^^^^ help: use the new name: `clippy::recursive_format_impl`

error: lint `clippy::zero_width_space` has been renamed to `clippy::invisible_characters`
  --> $DIR/rename.rs:59:9
   |
LL | #![warn(clippy::zero_width_space)]
   |         ^^^^^^^^^^^^^^^^^^^^^^^^ help: use the new name: `clippy::invisible_characters`

error: lint `clippy::drop_bounds` has been renamed to `drop_bounds`
  --> $DIR/rename.rs:60:9
   |
LL | #![warn(clippy::drop_bounds)]
   |         ^^^^^^^^^^^^^^^^^^^ help: use the new name: `drop_bounds`

error: lint `clippy::into_iter_on_array` has been renamed to `array_into_iter`
  --> $DIR/rename.rs:61:9
=======
error: lint `clippy::option_and_then_some` has been renamed to `clippy::bind_instead_of_map`
  --> $DIR/rename.rs:49:9
   |
LL | #![warn(clippy::option_and_then_some)]
   |         ^^^^^^^^^^^^^^^^^^^^^^^^^^^^ help: use the new name: `clippy::bind_instead_of_map`

error: lint `clippy::option_expect_used` has been renamed to `clippy::expect_used`
  --> $DIR/rename.rs:50:9
   |
LL | #![warn(clippy::option_expect_used)]
   |         ^^^^^^^^^^^^^^^^^^^^^^^^^^ help: use the new name: `clippy::expect_used`

error: lint `clippy::option_map_unwrap_or` has been renamed to `clippy::map_unwrap_or`
  --> $DIR/rename.rs:51:9
   |
LL | #![warn(clippy::option_map_unwrap_or)]
   |         ^^^^^^^^^^^^^^^^^^^^^^^^^^^^ help: use the new name: `clippy::map_unwrap_or`

error: lint `clippy::option_map_unwrap_or_else` has been renamed to `clippy::map_unwrap_or`
  --> $DIR/rename.rs:52:9
   |
LL | #![warn(clippy::option_map_unwrap_or_else)]
   |         ^^^^^^^^^^^^^^^^^^^^^^^^^^^^^^^^^ help: use the new name: `clippy::map_unwrap_or`

error: lint `clippy::option_unwrap_used` has been renamed to `clippy::unwrap_used`
  --> $DIR/rename.rs:53:9
   |
LL | #![warn(clippy::option_unwrap_used)]
   |         ^^^^^^^^^^^^^^^^^^^^^^^^^^ help: use the new name: `clippy::unwrap_used`

error: lint `clippy::ref_in_deref` has been renamed to `clippy::needless_borrow`
  --> $DIR/rename.rs:54:9
   |
LL | #![warn(clippy::ref_in_deref)]
   |         ^^^^^^^^^^^^^^^^^^^^ help: use the new name: `clippy::needless_borrow`

error: lint `clippy::result_expect_used` has been renamed to `clippy::expect_used`
  --> $DIR/rename.rs:55:9
   |
LL | #![warn(clippy::result_expect_used)]
   |         ^^^^^^^^^^^^^^^^^^^^^^^^^^ help: use the new name: `clippy::expect_used`

error: lint `clippy::result_map_unwrap_or_else` has been renamed to `clippy::map_unwrap_or`
  --> $DIR/rename.rs:56:9
   |
LL | #![warn(clippy::result_map_unwrap_or_else)]
   |         ^^^^^^^^^^^^^^^^^^^^^^^^^^^^^^^^^ help: use the new name: `clippy::map_unwrap_or`

error: lint `clippy::result_unwrap_used` has been renamed to `clippy::unwrap_used`
  --> $DIR/rename.rs:57:9
   |
LL | #![warn(clippy::result_unwrap_used)]
   |         ^^^^^^^^^^^^^^^^^^^^^^^^^^ help: use the new name: `clippy::unwrap_used`

error: lint `clippy::single_char_push_str` has been renamed to `clippy::single_char_add_str`
  --> $DIR/rename.rs:58:9
   |
LL | #![warn(clippy::single_char_push_str)]
   |         ^^^^^^^^^^^^^^^^^^^^^^^^^^^^ help: use the new name: `clippy::single_char_add_str`

error: lint `clippy::stutter` has been renamed to `clippy::module_name_repetitions`
  --> $DIR/rename.rs:59:9
   |
LL | #![warn(clippy::stutter)]
   |         ^^^^^^^^^^^^^^^ help: use the new name: `clippy::module_name_repetitions`

error: lint `clippy::to_string_in_display` has been renamed to `clippy::recursive_format_impl`
  --> $DIR/rename.rs:60:9
   |
LL | #![warn(clippy::to_string_in_display)]
   |         ^^^^^^^^^^^^^^^^^^^^^^^^^^^^ help: use the new name: `clippy::recursive_format_impl`

error: lint `clippy::zero_width_space` has been renamed to `clippy::invisible_characters`
  --> $DIR/rename.rs:61:9
   |
LL | #![warn(clippy::zero_width_space)]
   |         ^^^^^^^^^^^^^^^^^^^^^^^^ help: use the new name: `clippy::invisible_characters`

error: lint `clippy::drop_bounds` has been renamed to `drop_bounds`
  --> $DIR/rename.rs:62:9
>>>>>>> 6f26383f
   |
LL | #![warn(clippy::drop_bounds)]
   |         ^^^^^^^^^^^^^^^^^^^ help: use the new name: `drop_bounds`

<<<<<<< HEAD
error: lint `clippy::invalid_atomic_ordering` has been renamed to `invalid_atomic_ordering`
  --> $DIR/rename.rs:62:9
   |
LL | #![warn(clippy::invalid_atomic_ordering)]
   |         ^^^^^^^^^^^^^^^^^^^^^^^^^^^^^^^ help: use the new name: `invalid_atomic_ordering`

error: lint `clippy::invalid_ref` has been renamed to `invalid_value`
  --> $DIR/rename.rs:63:9
   |
LL | #![warn(clippy::invalid_ref)]
   |         ^^^^^^^^^^^^^^^^^^^ help: use the new name: `invalid_value`

error: lint `clippy::mem_discriminant_non_enum` has been renamed to `enum_intrinsics_non_enums`
  --> $DIR/rename.rs:64:9
   |
LL | #![warn(clippy::mem_discriminant_non_enum)]
   |         ^^^^^^^^^^^^^^^^^^^^^^^^^^^^^^^^^ help: use the new name: `enum_intrinsics_non_enums`

error: lint `clippy::panic_params` has been renamed to `non_fmt_panics`
  --> $DIR/rename.rs:65:9
   |
LL | #![warn(clippy::panic_params)]
   |         ^^^^^^^^^^^^^^^^^^^^ help: use the new name: `non_fmt_panics`

error: lint `clippy::temporary_cstring_as_ptr` has been renamed to `temporary_cstring_as_ptr`
  --> $DIR/rename.rs:66:9
   |
LL | #![warn(clippy::temporary_cstring_as_ptr)]
   |         ^^^^^^^^^^^^^^^^^^^^^^^^^^^^^^^^ help: use the new name: `temporary_cstring_as_ptr`
=======
error: lint `clippy::into_iter_on_array` has been renamed to `array_into_iter`
  --> $DIR/rename.rs:63:9
   |
LL | #![warn(clippy::into_iter_on_array)]
   |         ^^^^^^^^^^^^^^^^^^^^^^^^^^ help: use the new name: `array_into_iter`

error: lint `clippy::invalid_atomic_ordering` has been renamed to `invalid_atomic_ordering`
  --> $DIR/rename.rs:64:9
   |
LL | #![warn(clippy::invalid_atomic_ordering)]
   |         ^^^^^^^^^^^^^^^^^^^^^^^^^^^^^^^ help: use the new name: `invalid_atomic_ordering`

error: lint `clippy::invalid_ref` has been renamed to `invalid_value`
  --> $DIR/rename.rs:65:9
   |
LL | #![warn(clippy::invalid_ref)]
   |         ^^^^^^^^^^^^^^^^^^^ help: use the new name: `invalid_value`

error: lint `clippy::mem_discriminant_non_enum` has been renamed to `enum_intrinsics_non_enums`
  --> $DIR/rename.rs:66:9
   |
LL | #![warn(clippy::mem_discriminant_non_enum)]
   |         ^^^^^^^^^^^^^^^^^^^^^^^^^^^^^^^^^ help: use the new name: `enum_intrinsics_non_enums`
>>>>>>> 6f26383f

error: lint `clippy::panic_params` has been renamed to `non_fmt_panics`
  --> $DIR/rename.rs:67:9
   |
LL | #![warn(clippy::panic_params)]
   |         ^^^^^^^^^^^^^^^^^^^^ help: use the new name: `non_fmt_panics`

<<<<<<< HEAD
error: lint `clippy::unused_label` has been renamed to `unused_labels`
  --> $DIR/rename.rs:68:9
   |
=======
error: lint `clippy::temporary_cstring_as_ptr` has been renamed to `temporary_cstring_as_ptr`
  --> $DIR/rename.rs:68:9
   |
LL | #![warn(clippy::temporary_cstring_as_ptr)]
   |         ^^^^^^^^^^^^^^^^^^^^^^^^^^^^^^^^ help: use the new name: `temporary_cstring_as_ptr`

error: lint `clippy::unknown_clippy_lints` has been renamed to `unknown_lints`
  --> $DIR/rename.rs:69:9
   |
LL | #![warn(clippy::unknown_clippy_lints)]
   |         ^^^^^^^^^^^^^^^^^^^^^^^^^^^^ help: use the new name: `unknown_lints`

error: lint `clippy::unused_label` has been renamed to `unused_labels`
  --> $DIR/rename.rs:70:9
   |
>>>>>>> 6f26383f
LL | #![warn(clippy::unused_label)]
   |         ^^^^^^^^^^^^^^^^^^^^ help: use the new name: `unused_labels`

error: aborting due to 35 previous errors
<|MERGE_RESOLUTION|>--- conflicted
+++ resolved
@@ -1,9 +1,5 @@
 error: lint `clippy::block_in_if_condition_expr` has been renamed to `clippy::blocks_in_if_conditions`
-<<<<<<< HEAD
-  --> $DIR/rename.rs:35:9
-=======
   --> $DIR/rename.rs:36:9
->>>>>>> 6f26383f
    |
 LL | #![warn(clippy::block_in_if_condition_expr)]
    |         ^^^^^^^^^^^^^^^^^^^^^^^^^^^^^^^^^^ help: use the new name: `clippy::blocks_in_if_conditions`
@@ -11,382 +7,196 @@
    = note: `-D renamed-and-removed-lints` implied by `-D warnings`
 
 error: lint `clippy::block_in_if_condition_stmt` has been renamed to `clippy::blocks_in_if_conditions`
-<<<<<<< HEAD
-  --> $DIR/rename.rs:36:9
+  --> $DIR/rename.rs:37:9
    |
 LL | #![warn(clippy::block_in_if_condition_stmt)]
    |         ^^^^^^^^^^^^^^^^^^^^^^^^^^^^^^^^^^ help: use the new name: `clippy::blocks_in_if_conditions`
 
 error: lint `clippy::box_vec` has been renamed to `clippy::box_collection`
-  --> $DIR/rename.rs:37:9
+  --> $DIR/rename.rs:38:9
    |
 LL | #![warn(clippy::box_vec)]
    |         ^^^^^^^^^^^^^^^ help: use the new name: `clippy::box_collection`
 
 error: lint `clippy::const_static_lifetime` has been renamed to `clippy::redundant_static_lifetimes`
-  --> $DIR/rename.rs:38:9
+  --> $DIR/rename.rs:39:9
    |
 LL | #![warn(clippy::const_static_lifetime)]
    |         ^^^^^^^^^^^^^^^^^^^^^^^^^^^^^ help: use the new name: `clippy::redundant_static_lifetimes`
 
 error: lint `clippy::cyclomatic_complexity` has been renamed to `clippy::cognitive_complexity`
-  --> $DIR/rename.rs:39:9
-=======
-  --> $DIR/rename.rs:37:9
-   |
-LL | #![warn(clippy::block_in_if_condition_stmt)]
-   |         ^^^^^^^^^^^^^^^^^^^^^^^^^^^^^^^^^^ help: use the new name: `clippy::blocks_in_if_conditions`
-
-error: lint `clippy::box_vec` has been renamed to `clippy::box_collection`
-  --> $DIR/rename.rs:38:9
->>>>>>> 6f26383f
-   |
-LL | #![warn(clippy::box_vec)]
-   |         ^^^^^^^^^^^^^^^ help: use the new name: `clippy::box_collection`
-
-<<<<<<< HEAD
+  --> $DIR/rename.rs:40:9
+   |
+LL | #![warn(clippy::cyclomatic_complexity)]
+   |         ^^^^^^^^^^^^^^^^^^^^^^^^^^^^^ help: use the new name: `clippy::cognitive_complexity`
+
 error: lint `clippy::disallowed_method` has been renamed to `clippy::disallowed_methods`
-  --> $DIR/rename.rs:40:9
+  --> $DIR/rename.rs:41:9
    |
 LL | #![warn(clippy::disallowed_method)]
    |         ^^^^^^^^^^^^^^^^^^^^^^^^^ help: use the new name: `clippy::disallowed_methods`
 
 error: lint `clippy::disallowed_type` has been renamed to `clippy::disallowed_types`
-  --> $DIR/rename.rs:41:9
+  --> $DIR/rename.rs:42:9
    |
 LL | #![warn(clippy::disallowed_type)]
    |         ^^^^^^^^^^^^^^^^^^^^^^^ help: use the new name: `clippy::disallowed_types`
 
+error: lint `clippy::eval_order_dependence` has been renamed to `clippy::mixed_read_write_in_expression`
+  --> $DIR/rename.rs:43:9
+   |
+LL | #![warn(clippy::eval_order_dependence)]
+   |         ^^^^^^^^^^^^^^^^^^^^^^^^^^^^^ help: use the new name: `clippy::mixed_read_write_in_expression`
+
 error: lint `clippy::for_loop_over_option` has been renamed to `clippy::for_loops_over_fallibles`
-  --> $DIR/rename.rs:42:9
+  --> $DIR/rename.rs:44:9
    |
 LL | #![warn(clippy::for_loop_over_option)]
    |         ^^^^^^^^^^^^^^^^^^^^^^^^^^^^ help: use the new name: `clippy::for_loops_over_fallibles`
 
 error: lint `clippy::for_loop_over_result` has been renamed to `clippy::for_loops_over_fallibles`
-  --> $DIR/rename.rs:43:9
+  --> $DIR/rename.rs:45:9
    |
 LL | #![warn(clippy::for_loop_over_result)]
    |         ^^^^^^^^^^^^^^^^^^^^^^^^^^^^ help: use the new name: `clippy::for_loops_over_fallibles`
 
 error: lint `clippy::identity_conversion` has been renamed to `clippy::useless_conversion`
-  --> $DIR/rename.rs:44:9
+  --> $DIR/rename.rs:46:9
    |
 LL | #![warn(clippy::identity_conversion)]
    |         ^^^^^^^^^^^^^^^^^^^^^^^^^^^ help: use the new name: `clippy::useless_conversion`
 
 error: lint `clippy::if_let_some_result` has been renamed to `clippy::match_result_ok`
-  --> $DIR/rename.rs:45:9
+  --> $DIR/rename.rs:47:9
    |
 LL | #![warn(clippy::if_let_some_result)]
    |         ^^^^^^^^^^^^^^^^^^^^^^^^^^ help: use the new name: `clippy::match_result_ok`
 
 error: lint `clippy::new_without_default_derive` has been renamed to `clippy::new_without_default`
-  --> $DIR/rename.rs:46:9
+  --> $DIR/rename.rs:48:9
    |
 LL | #![warn(clippy::new_without_default_derive)]
    |         ^^^^^^^^^^^^^^^^^^^^^^^^^^^^^^^^^^ help: use the new name: `clippy::new_without_default`
 
 error: lint `clippy::option_and_then_some` has been renamed to `clippy::bind_instead_of_map`
-  --> $DIR/rename.rs:47:9
+  --> $DIR/rename.rs:49:9
    |
 LL | #![warn(clippy::option_and_then_some)]
    |         ^^^^^^^^^^^^^^^^^^^^^^^^^^^^ help: use the new name: `clippy::bind_instead_of_map`
-=======
-error: lint `clippy::const_static_lifetime` has been renamed to `clippy::redundant_static_lifetimes`
-  --> $DIR/rename.rs:39:9
-   |
-LL | #![warn(clippy::const_static_lifetime)]
-   |         ^^^^^^^^^^^^^^^^^^^^^^^^^^^^^ help: use the new name: `clippy::redundant_static_lifetimes`
-
-error: lint `clippy::cyclomatic_complexity` has been renamed to `clippy::cognitive_complexity`
-  --> $DIR/rename.rs:40:9
-   |
-LL | #![warn(clippy::cyclomatic_complexity)]
-   |         ^^^^^^^^^^^^^^^^^^^^^^^^^^^^^ help: use the new name: `clippy::cognitive_complexity`
-
-error: lint `clippy::disallowed_method` has been renamed to `clippy::disallowed_methods`
-  --> $DIR/rename.rs:41:9
-   |
-LL | #![warn(clippy::disallowed_method)]
-   |         ^^^^^^^^^^^^^^^^^^^^^^^^^ help: use the new name: `clippy::disallowed_methods`
-
-error: lint `clippy::disallowed_type` has been renamed to `clippy::disallowed_types`
-  --> $DIR/rename.rs:42:9
-   |
-LL | #![warn(clippy::disallowed_type)]
-   |         ^^^^^^^^^^^^^^^^^^^^^^^ help: use the new name: `clippy::disallowed_types`
-
-error: lint `clippy::eval_order_dependence` has been renamed to `clippy::mixed_read_write_in_expression`
-  --> $DIR/rename.rs:43:9
-   |
-LL | #![warn(clippy::eval_order_dependence)]
-   |         ^^^^^^^^^^^^^^^^^^^^^^^^^^^^^ help: use the new name: `clippy::mixed_read_write_in_expression`
-
-error: lint `clippy::for_loop_over_option` has been renamed to `clippy::for_loops_over_fallibles`
-  --> $DIR/rename.rs:44:9
-   |
-LL | #![warn(clippy::for_loop_over_option)]
-   |         ^^^^^^^^^^^^^^^^^^^^^^^^^^^^ help: use the new name: `clippy::for_loops_over_fallibles`
-
-error: lint `clippy::for_loop_over_result` has been renamed to `clippy::for_loops_over_fallibles`
-  --> $DIR/rename.rs:45:9
-   |
-LL | #![warn(clippy::for_loop_over_result)]
-   |         ^^^^^^^^^^^^^^^^^^^^^^^^^^^^ help: use the new name: `clippy::for_loops_over_fallibles`
-
-error: lint `clippy::identity_conversion` has been renamed to `clippy::useless_conversion`
-  --> $DIR/rename.rs:46:9
-   |
-LL | #![warn(clippy::identity_conversion)]
-   |         ^^^^^^^^^^^^^^^^^^^^^^^^^^^ help: use the new name: `clippy::useless_conversion`
-
-error: lint `clippy::if_let_some_result` has been renamed to `clippy::match_result_ok`
-  --> $DIR/rename.rs:47:9
-   |
-LL | #![warn(clippy::if_let_some_result)]
-   |         ^^^^^^^^^^^^^^^^^^^^^^^^^^ help: use the new name: `clippy::match_result_ok`
->>>>>>> 6f26383f
-
-error: lint `clippy::new_without_default_derive` has been renamed to `clippy::new_without_default`
-  --> $DIR/rename.rs:48:9
-   |
-LL | #![warn(clippy::new_without_default_derive)]
-   |         ^^^^^^^^^^^^^^^^^^^^^^^^^^^^^^^^^^ help: use the new name: `clippy::new_without_default`
-
-<<<<<<< HEAD
+
+error: lint `clippy::option_expect_used` has been renamed to `clippy::expect_used`
+  --> $DIR/rename.rs:50:9
+   |
+LL | #![warn(clippy::option_expect_used)]
+   |         ^^^^^^^^^^^^^^^^^^^^^^^^^^ help: use the new name: `clippy::expect_used`
+
 error: lint `clippy::option_map_unwrap_or` has been renamed to `clippy::map_unwrap_or`
-  --> $DIR/rename.rs:49:9
+  --> $DIR/rename.rs:51:9
    |
 LL | #![warn(clippy::option_map_unwrap_or)]
    |         ^^^^^^^^^^^^^^^^^^^^^^^^^^^^ help: use the new name: `clippy::map_unwrap_or`
 
 error: lint `clippy::option_map_unwrap_or_else` has been renamed to `clippy::map_unwrap_or`
-  --> $DIR/rename.rs:50:9
+  --> $DIR/rename.rs:52:9
    |
 LL | #![warn(clippy::option_map_unwrap_or_else)]
    |         ^^^^^^^^^^^^^^^^^^^^^^^^^^^^^^^^^ help: use the new name: `clippy::map_unwrap_or`
 
 error: lint `clippy::option_unwrap_used` has been renamed to `clippy::unwrap_used`
-  --> $DIR/rename.rs:51:9
+  --> $DIR/rename.rs:53:9
    |
 LL | #![warn(clippy::option_unwrap_used)]
    |         ^^^^^^^^^^^^^^^^^^^^^^^^^^ help: use the new name: `clippy::unwrap_used`
 
 error: lint `clippy::ref_in_deref` has been renamed to `clippy::needless_borrow`
-  --> $DIR/rename.rs:52:9
+  --> $DIR/rename.rs:54:9
    |
 LL | #![warn(clippy::ref_in_deref)]
    |         ^^^^^^^^^^^^^^^^^^^^ help: use the new name: `clippy::needless_borrow`
 
 error: lint `clippy::result_expect_used` has been renamed to `clippy::expect_used`
-  --> $DIR/rename.rs:53:9
+  --> $DIR/rename.rs:55:9
    |
 LL | #![warn(clippy::result_expect_used)]
    |         ^^^^^^^^^^^^^^^^^^^^^^^^^^ help: use the new name: `clippy::expect_used`
 
 error: lint `clippy::result_map_unwrap_or_else` has been renamed to `clippy::map_unwrap_or`
-  --> $DIR/rename.rs:54:9
+  --> $DIR/rename.rs:56:9
    |
 LL | #![warn(clippy::result_map_unwrap_or_else)]
    |         ^^^^^^^^^^^^^^^^^^^^^^^^^^^^^^^^^ help: use the new name: `clippy::map_unwrap_or`
 
 error: lint `clippy::result_unwrap_used` has been renamed to `clippy::unwrap_used`
-  --> $DIR/rename.rs:55:9
+  --> $DIR/rename.rs:57:9
    |
 LL | #![warn(clippy::result_unwrap_used)]
    |         ^^^^^^^^^^^^^^^^^^^^^^^^^^ help: use the new name: `clippy::unwrap_used`
 
 error: lint `clippy::single_char_push_str` has been renamed to `clippy::single_char_add_str`
-  --> $DIR/rename.rs:56:9
+  --> $DIR/rename.rs:58:9
    |
 LL | #![warn(clippy::single_char_push_str)]
    |         ^^^^^^^^^^^^^^^^^^^^^^^^^^^^ help: use the new name: `clippy::single_char_add_str`
 
 error: lint `clippy::stutter` has been renamed to `clippy::module_name_repetitions`
-  --> $DIR/rename.rs:57:9
+  --> $DIR/rename.rs:59:9
    |
 LL | #![warn(clippy::stutter)]
    |         ^^^^^^^^^^^^^^^ help: use the new name: `clippy::module_name_repetitions`
 
 error: lint `clippy::to_string_in_display` has been renamed to `clippy::recursive_format_impl`
-  --> $DIR/rename.rs:58:9
+  --> $DIR/rename.rs:60:9
    |
 LL | #![warn(clippy::to_string_in_display)]
    |         ^^^^^^^^^^^^^^^^^^^^^^^^^^^^ help: use the new name: `clippy::recursive_format_impl`
 
 error: lint `clippy::zero_width_space` has been renamed to `clippy::invisible_characters`
-  --> $DIR/rename.rs:59:9
+  --> $DIR/rename.rs:61:9
    |
 LL | #![warn(clippy::zero_width_space)]
    |         ^^^^^^^^^^^^^^^^^^^^^^^^ help: use the new name: `clippy::invisible_characters`
 
 error: lint `clippy::drop_bounds` has been renamed to `drop_bounds`
-  --> $DIR/rename.rs:60:9
+  --> $DIR/rename.rs:62:9
    |
 LL | #![warn(clippy::drop_bounds)]
    |         ^^^^^^^^^^^^^^^^^^^ help: use the new name: `drop_bounds`
 
 error: lint `clippy::into_iter_on_array` has been renamed to `array_into_iter`
-  --> $DIR/rename.rs:61:9
-=======
-error: lint `clippy::option_and_then_some` has been renamed to `clippy::bind_instead_of_map`
-  --> $DIR/rename.rs:49:9
-   |
-LL | #![warn(clippy::option_and_then_some)]
-   |         ^^^^^^^^^^^^^^^^^^^^^^^^^^^^ help: use the new name: `clippy::bind_instead_of_map`
-
-error: lint `clippy::option_expect_used` has been renamed to `clippy::expect_used`
-  --> $DIR/rename.rs:50:9
-   |
-LL | #![warn(clippy::option_expect_used)]
-   |         ^^^^^^^^^^^^^^^^^^^^^^^^^^ help: use the new name: `clippy::expect_used`
-
-error: lint `clippy::option_map_unwrap_or` has been renamed to `clippy::map_unwrap_or`
-  --> $DIR/rename.rs:51:9
-   |
-LL | #![warn(clippy::option_map_unwrap_or)]
-   |         ^^^^^^^^^^^^^^^^^^^^^^^^^^^^ help: use the new name: `clippy::map_unwrap_or`
-
-error: lint `clippy::option_map_unwrap_or_else` has been renamed to `clippy::map_unwrap_or`
-  --> $DIR/rename.rs:52:9
-   |
-LL | #![warn(clippy::option_map_unwrap_or_else)]
-   |         ^^^^^^^^^^^^^^^^^^^^^^^^^^^^^^^^^ help: use the new name: `clippy::map_unwrap_or`
-
-error: lint `clippy::option_unwrap_used` has been renamed to `clippy::unwrap_used`
-  --> $DIR/rename.rs:53:9
-   |
-LL | #![warn(clippy::option_unwrap_used)]
-   |         ^^^^^^^^^^^^^^^^^^^^^^^^^^ help: use the new name: `clippy::unwrap_used`
-
-error: lint `clippy::ref_in_deref` has been renamed to `clippy::needless_borrow`
-  --> $DIR/rename.rs:54:9
-   |
-LL | #![warn(clippy::ref_in_deref)]
-   |         ^^^^^^^^^^^^^^^^^^^^ help: use the new name: `clippy::needless_borrow`
-
-error: lint `clippy::result_expect_used` has been renamed to `clippy::expect_used`
-  --> $DIR/rename.rs:55:9
-   |
-LL | #![warn(clippy::result_expect_used)]
-   |         ^^^^^^^^^^^^^^^^^^^^^^^^^^ help: use the new name: `clippy::expect_used`
-
-error: lint `clippy::result_map_unwrap_or_else` has been renamed to `clippy::map_unwrap_or`
-  --> $DIR/rename.rs:56:9
-   |
-LL | #![warn(clippy::result_map_unwrap_or_else)]
-   |         ^^^^^^^^^^^^^^^^^^^^^^^^^^^^^^^^^ help: use the new name: `clippy::map_unwrap_or`
-
-error: lint `clippy::result_unwrap_used` has been renamed to `clippy::unwrap_used`
-  --> $DIR/rename.rs:57:9
-   |
-LL | #![warn(clippy::result_unwrap_used)]
-   |         ^^^^^^^^^^^^^^^^^^^^^^^^^^ help: use the new name: `clippy::unwrap_used`
-
-error: lint `clippy::single_char_push_str` has been renamed to `clippy::single_char_add_str`
-  --> $DIR/rename.rs:58:9
-   |
-LL | #![warn(clippy::single_char_push_str)]
-   |         ^^^^^^^^^^^^^^^^^^^^^^^^^^^^ help: use the new name: `clippy::single_char_add_str`
-
-error: lint `clippy::stutter` has been renamed to `clippy::module_name_repetitions`
-  --> $DIR/rename.rs:59:9
-   |
-LL | #![warn(clippy::stutter)]
-   |         ^^^^^^^^^^^^^^^ help: use the new name: `clippy::module_name_repetitions`
-
-error: lint `clippy::to_string_in_display` has been renamed to `clippy::recursive_format_impl`
-  --> $DIR/rename.rs:60:9
-   |
-LL | #![warn(clippy::to_string_in_display)]
-   |         ^^^^^^^^^^^^^^^^^^^^^^^^^^^^ help: use the new name: `clippy::recursive_format_impl`
-
-error: lint `clippy::zero_width_space` has been renamed to `clippy::invisible_characters`
-  --> $DIR/rename.rs:61:9
-   |
-LL | #![warn(clippy::zero_width_space)]
-   |         ^^^^^^^^^^^^^^^^^^^^^^^^ help: use the new name: `clippy::invisible_characters`
-
-error: lint `clippy::drop_bounds` has been renamed to `drop_bounds`
-  --> $DIR/rename.rs:62:9
->>>>>>> 6f26383f
-   |
-LL | #![warn(clippy::drop_bounds)]
-   |         ^^^^^^^^^^^^^^^^^^^ help: use the new name: `drop_bounds`
-
-<<<<<<< HEAD
+  --> $DIR/rename.rs:63:9
+   |
+LL | #![warn(clippy::into_iter_on_array)]
+   |         ^^^^^^^^^^^^^^^^^^^^^^^^^^ help: use the new name: `array_into_iter`
+
 error: lint `clippy::invalid_atomic_ordering` has been renamed to `invalid_atomic_ordering`
-  --> $DIR/rename.rs:62:9
+  --> $DIR/rename.rs:64:9
    |
 LL | #![warn(clippy::invalid_atomic_ordering)]
    |         ^^^^^^^^^^^^^^^^^^^^^^^^^^^^^^^ help: use the new name: `invalid_atomic_ordering`
 
 error: lint `clippy::invalid_ref` has been renamed to `invalid_value`
-  --> $DIR/rename.rs:63:9
+  --> $DIR/rename.rs:65:9
    |
 LL | #![warn(clippy::invalid_ref)]
    |         ^^^^^^^^^^^^^^^^^^^ help: use the new name: `invalid_value`
 
 error: lint `clippy::mem_discriminant_non_enum` has been renamed to `enum_intrinsics_non_enums`
-  --> $DIR/rename.rs:64:9
+  --> $DIR/rename.rs:66:9
    |
 LL | #![warn(clippy::mem_discriminant_non_enum)]
    |         ^^^^^^^^^^^^^^^^^^^^^^^^^^^^^^^^^ help: use the new name: `enum_intrinsics_non_enums`
 
 error: lint `clippy::panic_params` has been renamed to `non_fmt_panics`
-  --> $DIR/rename.rs:65:9
+  --> $DIR/rename.rs:67:9
    |
 LL | #![warn(clippy::panic_params)]
    |         ^^^^^^^^^^^^^^^^^^^^ help: use the new name: `non_fmt_panics`
 
 error: lint `clippy::temporary_cstring_as_ptr` has been renamed to `temporary_cstring_as_ptr`
-  --> $DIR/rename.rs:66:9
+  --> $DIR/rename.rs:68:9
    |
 LL | #![warn(clippy::temporary_cstring_as_ptr)]
    |         ^^^^^^^^^^^^^^^^^^^^^^^^^^^^^^^^ help: use the new name: `temporary_cstring_as_ptr`
-=======
-error: lint `clippy::into_iter_on_array` has been renamed to `array_into_iter`
-  --> $DIR/rename.rs:63:9
-   |
-LL | #![warn(clippy::into_iter_on_array)]
-   |         ^^^^^^^^^^^^^^^^^^^^^^^^^^ help: use the new name: `array_into_iter`
-
-error: lint `clippy::invalid_atomic_ordering` has been renamed to `invalid_atomic_ordering`
-  --> $DIR/rename.rs:64:9
-   |
-LL | #![warn(clippy::invalid_atomic_ordering)]
-   |         ^^^^^^^^^^^^^^^^^^^^^^^^^^^^^^^ help: use the new name: `invalid_atomic_ordering`
-
-error: lint `clippy::invalid_ref` has been renamed to `invalid_value`
-  --> $DIR/rename.rs:65:9
-   |
-LL | #![warn(clippy::invalid_ref)]
-   |         ^^^^^^^^^^^^^^^^^^^ help: use the new name: `invalid_value`
-
-error: lint `clippy::mem_discriminant_non_enum` has been renamed to `enum_intrinsics_non_enums`
-  --> $DIR/rename.rs:66:9
-   |
-LL | #![warn(clippy::mem_discriminant_non_enum)]
-   |         ^^^^^^^^^^^^^^^^^^^^^^^^^^^^^^^^^ help: use the new name: `enum_intrinsics_non_enums`
->>>>>>> 6f26383f
-
-error: lint `clippy::panic_params` has been renamed to `non_fmt_panics`
-  --> $DIR/rename.rs:67:9
-   |
-LL | #![warn(clippy::panic_params)]
-   |         ^^^^^^^^^^^^^^^^^^^^ help: use the new name: `non_fmt_panics`
-
-<<<<<<< HEAD
-error: lint `clippy::unused_label` has been renamed to `unused_labels`
-  --> $DIR/rename.rs:68:9
-   |
-=======
-error: lint `clippy::temporary_cstring_as_ptr` has been renamed to `temporary_cstring_as_ptr`
-  --> $DIR/rename.rs:68:9
-   |
-LL | #![warn(clippy::temporary_cstring_as_ptr)]
-   |         ^^^^^^^^^^^^^^^^^^^^^^^^^^^^^^^^ help: use the new name: `temporary_cstring_as_ptr`
 
 error: lint `clippy::unknown_clippy_lints` has been renamed to `unknown_lints`
   --> $DIR/rename.rs:69:9
@@ -397,7 +207,6 @@
 error: lint `clippy::unused_label` has been renamed to `unused_labels`
   --> $DIR/rename.rs:70:9
    |
->>>>>>> 6f26383f
 LL | #![warn(clippy::unused_label)]
    |         ^^^^^^^^^^^^^^^^^^^^ help: use the new name: `unused_labels`
 
