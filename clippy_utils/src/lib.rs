#![feature(box_patterns)]
#![feature(in_band_lifetimes)]
#![feature(iter_zip)]
#![feature(rustc_private)]
#![feature(control_flow_enum)]
#![recursion_limit = "512"]
#![cfg_attr(feature = "deny-warnings", deny(warnings))]
#![allow(clippy::missing_errors_doc, clippy::missing_panics_doc, clippy::must_use_candidate)]
// warn on the same lints as `clippy_lints`
#![warn(trivial_casts, trivial_numeric_casts)]
// warn on lints, that are included in `rust-lang/rust`s bootstrap
#![warn(rust_2018_idioms, unused_lifetimes)]
// warn on rustc internal lints
#![warn(rustc::internal)]

// FIXME: switch to something more ergonomic here, once available.
// (Currently there is no way to opt into sysroot crates without `extern crate`.)
extern crate rustc_ast;
extern crate rustc_ast_pretty;
extern crate rustc_attr;
extern crate rustc_data_structures;
extern crate rustc_errors;
extern crate rustc_hir;
extern crate rustc_infer;
extern crate rustc_lexer;
extern crate rustc_lint;
extern crate rustc_middle;
extern crate rustc_mir;
extern crate rustc_session;
extern crate rustc_span;
extern crate rustc_target;
extern crate rustc_trait_selection;
extern crate rustc_typeck;

#[macro_use]
pub mod sym_helper;

#[allow(clippy::module_name_repetitions)]
pub mod ast_utils;
pub mod attrs;
pub mod camel_case;
pub mod comparisons;
pub mod consts;
pub mod diagnostics;
pub mod eager_or_lazy;
pub mod higher;
mod hir_utils;
pub mod msrvs;
pub mod numeric_literal;
pub mod paths;
pub mod ptr;
pub mod qualify_min_const_fn;
pub mod source;
pub mod sugg;
pub mod ty;
pub mod usage;
pub mod visitors;

pub use self::attrs::*;
pub use self::hir_utils::{both, count_eq, eq_expr_value, over, SpanlessEq, SpanlessHash};

use std::collections::hash_map::Entry;
use std::hash::BuildHasherDefault;

use if_chain::if_chain;
use rustc_ast::ast::{self, Attribute, LitKind};
use rustc_data_structures::unhash::UnhashMap;
use rustc_hir as hir;
use rustc_hir::def::{DefKind, Res};
use rustc_hir::def_id::DefId;
use rustc_hir::hir_id::{HirIdMap, HirIdSet};
use rustc_hir::intravisit::{self, walk_expr, ErasedMap, FnKind, NestedVisitorMap, Visitor};
use rustc_hir::LangItem::{ResultErr, ResultOk};
use rustc_hir::{
    def, Arm, BindingAnnotation, Block, Body, Constness, Destination, Expr, ExprKind, FnDecl, GenericArgs, HirId, Impl,
    ImplItem, ImplItemKind, IsAsync, Item, ItemKind, LangItem, Local, MatchSource, Mutability, Node, Param, Pat,
    PatKind, Path, PathSegment, PrimTy, QPath, Stmt, StmtKind, TraitItem, TraitItemKind, TraitRef, TyKind, UnOp,
};
use rustc_lint::{LateContext, Level, Lint, LintContext};
use rustc_middle::hir::exports::Export;
use rustc_middle::hir::map::Map;
use rustc_middle::hir::place::PlaceBase;
use rustc_middle::ty as rustc_ty;
use rustc_middle::ty::adjustment::{Adjust, Adjustment, AutoBorrow};
use rustc_middle::ty::binding::BindingMode;
use rustc_middle::ty::{layout::IntegerExt, BorrowKind, DefIdTree, Ty, TyCtxt, TypeAndMut, TypeFoldable, UpvarCapture};
use rustc_semver::RustcVersion;
use rustc_session::Session;
use rustc_span::hygiene::{ExpnKind, MacroKind};
use rustc_span::source_map::original_sp;
use rustc_span::sym;
use rustc_span::symbol::{kw, Symbol};
use rustc_span::{Span, DUMMY_SP};
use rustc_target::abi::Integer;

use crate::consts::{constant, Constant};
use crate::ty::{can_partially_move_ty, is_copy, is_recursively_primitive_type};

pub fn parse_msrv(msrv: &str, sess: Option<&Session>, span: Option<Span>) -> Option<RustcVersion> {
    if let Ok(version) = RustcVersion::parse(msrv) {
        return Some(version);
    } else if let Some(sess) = sess {
        if let Some(span) = span {
            sess.span_err(span, &format!("`{}` is not a valid Rust version", msrv));
        }
    }
    None
}

pub fn meets_msrv(msrv: Option<&RustcVersion>, lint_msrv: &RustcVersion) -> bool {
    msrv.map_or(true, |msrv| msrv.meets(*lint_msrv))
}

#[macro_export]
macro_rules! extract_msrv_attr {
    (LateContext) => {
        extract_msrv_attr!(@LateContext, ());
    };
    (EarlyContext) => {
        extract_msrv_attr!(@EarlyContext);
    };
    (@$context:ident$(, $call:tt)?) => {
        fn enter_lint_attrs(&mut self, cx: &rustc_lint::$context<'tcx>, attrs: &'tcx [rustc_ast::ast::Attribute]) {
            use $crate::get_unique_inner_attr;
            match get_unique_inner_attr(cx.sess$($call)?, attrs, "msrv") {
                Some(msrv_attr) => {
                    if let Some(msrv) = msrv_attr.value_str() {
                        self.msrv = $crate::parse_msrv(
                            &msrv.to_string(),
                            Some(cx.sess$($call)?),
                            Some(msrv_attr.span),
                        );
                    } else {
                        cx.sess$($call)?.span_err(msrv_attr.span, "bad clippy attribute");
                    }
                },
                _ => (),
            }
        }
    };
}

/// Returns `true` if the two spans come from differing expansions (i.e., one is
/// from a macro and one isn't).
#[must_use]
pub fn differing_macro_contexts(lhs: Span, rhs: Span) -> bool {
    rhs.ctxt() != lhs.ctxt()
}

/// If the given expression is a local binding, find the initializer expression.
/// If that initializer expression is another local binding, find its initializer again.
/// This process repeats as long as possible (but usually no more than once). Initializer
/// expressions with adjustments are ignored. If this is not desired, use [`find_binding_init`]
/// instead.
///
/// Examples:
/// ```ignore
/// let abc = 1;
/// //        ^ output
/// let def = abc;
/// dbg!(def)
/// //   ^^^ input
///
/// // or...
/// let abc = 1;
/// let def = abc + 2;
/// //        ^^^^^^^ output
/// dbg!(def)
/// //   ^^^ input
/// ```
pub fn expr_or_init<'a, 'b, 'tcx: 'b>(cx: &LateContext<'tcx>, mut expr: &'a Expr<'b>) -> &'a Expr<'b> {
    while let Some(init) = path_to_local(expr)
        .and_then(|id| find_binding_init(cx, id))
        .filter(|init| cx.typeck_results().expr_adjustments(init).is_empty())
    {
        expr = init;
    }
    expr
}

/// Finds the initializer expression for a local binding. Returns `None` if the binding is mutable.
/// By only considering immutable bindings, we guarantee that the returned expression represents the
/// value of the binding wherever it is referenced.
///
/// Example: For `let x = 1`, if the `HirId` of `x` is provided, the `Expr` `1` is returned.
/// Note: If you have an expression that references a binding `x`, use `path_to_local` to get the
/// canonical binding `HirId`.
pub fn find_binding_init<'tcx>(cx: &LateContext<'tcx>, hir_id: HirId) -> Option<&'tcx Expr<'tcx>> {
    let hir = cx.tcx.hir();
    if_chain! {
        if let Some(Node::Binding(pat)) = hir.find(hir_id);
        if matches!(pat.kind, PatKind::Binding(BindingAnnotation::Unannotated, ..));
        let parent = hir.get_parent_node(hir_id);
        if let Some(Node::Local(local)) = hir.find(parent);
        then {
            return local.init;
        }
    }
    None
}

/// Returns `true` if the given `NodeId` is inside a constant context
///
/// # Example
///
/// ```rust,ignore
/// if in_constant(cx, expr.hir_id) {
///     // Do something
/// }
/// ```
pub fn in_constant(cx: &LateContext<'_>, id: HirId) -> bool {
    let parent_id = cx.tcx.hir().get_parent_item(id);
    match cx.tcx.hir().get(parent_id) {
        Node::Item(&Item {
            kind: ItemKind::Const(..) | ItemKind::Static(..),
            ..
        })
        | Node::TraitItem(&TraitItem {
            kind: TraitItemKind::Const(..),
            ..
        })
        | Node::ImplItem(&ImplItem {
            kind: ImplItemKind::Const(..),
            ..
        })
        | Node::AnonConst(_) => true,
        Node::Item(&Item {
            kind: ItemKind::Fn(ref sig, ..),
            ..
        })
        | Node::ImplItem(&ImplItem {
            kind: ImplItemKind::Fn(ref sig, _),
            ..
        }) => sig.header.constness == Constness::Const,
        _ => false,
    }
}

/// Checks if a `QPath` resolves to a constructor of a `LangItem`.
/// For example, use this to check whether a function call or a pattern is `Some(..)`.
pub fn is_lang_ctor(cx: &LateContext<'_>, qpath: &QPath<'_>, lang_item: LangItem) -> bool {
    if let QPath::Resolved(_, path) = qpath {
        if let Res::Def(DefKind::Ctor(..), ctor_id) = path.res {
            if let Ok(item_id) = cx.tcx.lang_items().require(lang_item) {
                return cx.tcx.parent(ctor_id) == Some(item_id);
            }
        }
    }
    false
}

/// Returns `true` if this `span` was expanded by any macro.
#[must_use]
pub fn in_macro(span: Span) -> bool {
    if span.from_expansion() {
        !matches!(span.ctxt().outer_expn_data().kind, ExpnKind::Desugaring(..))
    } else {
        false
    }
}

pub fn is_unit_expr(expr: &Expr<'_>) -> bool {
    matches!(expr.kind, ExprKind::Block(Block { stmts: [], expr: None, .. }, _) | ExprKind::Tup([]))
}

/// Checks if given pattern is a wildcard (`_`)
pub fn is_wild(pat: &Pat<'_>) -> bool {
    matches!(pat.kind, PatKind::Wild)
}

/// Checks if the first type parameter is a lang item.
pub fn is_ty_param_lang_item(cx: &LateContext<'_>, qpath: &QPath<'tcx>, item: LangItem) -> Option<&'tcx hir::Ty<'tcx>> {
    let ty = get_qpath_generic_tys(qpath).next()?;

    if let TyKind::Path(qpath) = &ty.kind {
        cx.qpath_res(qpath, ty.hir_id)
            .opt_def_id()
            .map_or(false, |id| {
                cx.tcx.lang_items().require(item).map_or(false, |lang_id| id == lang_id)
            })
            .then(|| ty)
    } else {
        None
    }
}

/// Checks if the first type parameter is a diagnostic item.
pub fn is_ty_param_diagnostic_item(
    cx: &LateContext<'_>,
    qpath: &QPath<'tcx>,
    item: Symbol,
) -> Option<&'tcx hir::Ty<'tcx>> {
    let ty = get_qpath_generic_tys(qpath).next()?;

    if let TyKind::Path(qpath) = &ty.kind {
        cx.qpath_res(qpath, ty.hir_id)
            .opt_def_id()
            .map_or(false, |id| cx.tcx.is_diagnostic_item(item, id))
            .then(|| ty)
    } else {
        None
    }
}

/// Checks if the method call given in `expr` belongs to the given trait.
/// This is a deprecated function, consider using [`is_trait_method`].
pub fn match_trait_method(cx: &LateContext<'_>, expr: &Expr<'_>, path: &[&str]) -> bool {
    let def_id = cx.typeck_results().type_dependent_def_id(expr.hir_id).unwrap();
    let trt_id = cx.tcx.trait_of_item(def_id);
    trt_id.map_or(false, |trt_id| match_def_path(cx, trt_id, path))
}

/// Checks if a method is defined in an impl of a diagnostic item
pub fn is_diag_item_method(cx: &LateContext<'_>, def_id: DefId, diag_item: Symbol) -> bool {
    if let Some(impl_did) = cx.tcx.impl_of_method(def_id) {
        if let Some(adt) = cx.tcx.type_of(impl_did).ty_adt_def() {
            return cx.tcx.is_diagnostic_item(diag_item, adt.did);
        }
    }
    false
}

/// Checks if a method is in a diagnostic item trait
pub fn is_diag_trait_item(cx: &LateContext<'_>, def_id: DefId, diag_item: Symbol) -> bool {
    if let Some(trait_did) = cx.tcx.trait_of_item(def_id) {
        return cx.tcx.is_diagnostic_item(diag_item, trait_did);
    }
    false
}

/// Checks if the method call given in `expr` belongs to the given trait.
pub fn is_trait_method(cx: &LateContext<'_>, expr: &Expr<'_>, diag_item: Symbol) -> bool {
    cx.typeck_results()
        .type_dependent_def_id(expr.hir_id)
        .map_or(false, |did| is_diag_trait_item(cx, did, diag_item))
}

/// Checks if the given expression is a path referring an item on the trait
/// that is marked with the given diagnostic item.
///
/// For checking method call expressions instead of path expressions, use
/// [`is_trait_method`].
///
/// For example, this can be used to find if an expression like `u64::default`
/// refers to an item of the trait `Default`, which is associated with the
/// `diag_item` of `sym::Default`.
pub fn is_trait_item(cx: &LateContext<'_>, expr: &Expr<'_>, diag_item: Symbol) -> bool {
    if let hir::ExprKind::Path(ref qpath) = expr.kind {
        cx.qpath_res(qpath, expr.hir_id)
            .opt_def_id()
            .map_or(false, |def_id| is_diag_trait_item(cx, def_id, diag_item))
    } else {
        false
    }
}

pub fn last_path_segment<'tcx>(path: &QPath<'tcx>) -> &'tcx PathSegment<'tcx> {
    match *path {
        QPath::Resolved(_, path) => path.segments.last().expect("A path must have at least one segment"),
        QPath::TypeRelative(_, seg) => seg,
        QPath::LangItem(..) => panic!("last_path_segment: lang item has no path segments"),
    }
}

pub fn get_qpath_generics(path: &QPath<'tcx>) -> Option<&'tcx GenericArgs<'tcx>> {
    match path {
        QPath::Resolved(_, p) => p.segments.last().and_then(|s| s.args),
        QPath::TypeRelative(_, s) => s.args,
        QPath::LangItem(..) => None,
    }
}

pub fn get_qpath_generic_tys(path: &QPath<'tcx>) -> impl Iterator<Item = &'tcx hir::Ty<'tcx>> {
    get_qpath_generics(path)
        .map_or([].as_ref(), |a| a.args)
        .iter()
        .filter_map(|a| {
            if let hir::GenericArg::Type(ty) = a {
                Some(ty)
            } else {
                None
            }
        })
}

pub fn single_segment_path<'tcx>(path: &QPath<'tcx>) -> Option<&'tcx PathSegment<'tcx>> {
    match *path {
        QPath::Resolved(_, path) => path.segments.get(0),
        QPath::TypeRelative(_, seg) => Some(seg),
        QPath::LangItem(..) => None,
    }
}

/// THIS METHOD IS DEPRECATED and will eventually be removed since it does not match against the
/// entire path or resolved `DefId`. Prefer using `match_def_path`. Consider getting a `DefId` from
/// `QPath::Resolved.1.res.opt_def_id()`.
///
/// Matches a `QPath` against a slice of segment string literals.
///
/// There is also `match_path` if you are dealing with a `rustc_hir::Path` instead of a
/// `rustc_hir::QPath`.
///
/// # Examples
/// ```rust,ignore
/// match_qpath(path, &["std", "rt", "begin_unwind"])
/// ```
pub fn match_qpath(path: &QPath<'_>, segments: &[&str]) -> bool {
    match *path {
        QPath::Resolved(_, path) => match_path(path, segments),
        QPath::TypeRelative(ty, segment) => match ty.kind {
            TyKind::Path(ref inner_path) => {
                if let [prefix @ .., end] = segments {
                    if match_qpath(inner_path, prefix) {
                        return segment.ident.name.as_str() == *end;
                    }
                }
                false
            },
            _ => false,
        },
        QPath::LangItem(..) => false,
    }
}

/// If the expression is a path, resolve it. Otherwise, return `Res::Err`.
pub fn expr_path_res(cx: &LateContext<'_>, expr: &Expr<'_>) -> Res {
    if let ExprKind::Path(p) = &expr.kind {
        cx.qpath_res(p, expr.hir_id)
    } else {
        Res::Err
    }
}

/// Resolves the path to a `DefId` and checks if it matches the given path.
pub fn is_qpath_def_path(cx: &LateContext<'_>, path: &QPath<'_>, hir_id: HirId, segments: &[&str]) -> bool {
    cx.qpath_res(path, hir_id)
        .opt_def_id()
        .map_or(false, |id| match_def_path(cx, id, segments))
}

/// If the expression is a path, resolves it to a `DefId` and checks if it matches the given path.
///
/// Please use `is_expr_diagnostic_item` if the target is a diagnostic item.
pub fn is_expr_path_def_path(cx: &LateContext<'_>, expr: &Expr<'_>, segments: &[&str]) -> bool {
    expr_path_res(cx, expr)
        .opt_def_id()
        .map_or(false, |id| match_def_path(cx, id, segments))
}

/// If the expression is a path, resolves it to a `DefId` and checks if it matches the given
/// diagnostic item.
pub fn is_expr_diagnostic_item(cx: &LateContext<'_>, expr: &Expr<'_>, diag_item: Symbol) -> bool {
    expr_path_res(cx, expr)
        .opt_def_id()
        .map_or(false, |id| cx.tcx.is_diagnostic_item(diag_item, id))
}

/// THIS METHOD IS DEPRECATED and will eventually be removed since it does not match against the
/// entire path or resolved `DefId`. Prefer using `match_def_path`. Consider getting a `DefId` from
/// `QPath::Resolved.1.res.opt_def_id()`.
///
/// Matches a `Path` against a slice of segment string literals.
///
/// There is also `match_qpath` if you are dealing with a `rustc_hir::QPath` instead of a
/// `rustc_hir::Path`.
///
/// # Examples
///
/// ```rust,ignore
/// if match_path(&trait_ref.path, &paths::HASH) {
///     // This is the `std::hash::Hash` trait.
/// }
///
/// if match_path(ty_path, &["rustc", "lint", "Lint"]) {
///     // This is a `rustc_middle::lint::Lint`.
/// }
/// ```
pub fn match_path(path: &Path<'_>, segments: &[&str]) -> bool {
    path.segments
        .iter()
        .rev()
        .zip(segments.iter().rev())
        .all(|(a, b)| a.ident.name.as_str() == *b)
}

/// If the expression is a path to a local, returns the canonical `HirId` of the local.
pub fn path_to_local(expr: &Expr<'_>) -> Option<HirId> {
    if let ExprKind::Path(QPath::Resolved(None, path)) = expr.kind {
        if let Res::Local(id) = path.res {
            return Some(id);
        }
    }
    None
}

/// Returns true if the expression is a path to a local with the specified `HirId`.
/// Use this function to see if an expression matches a function argument or a match binding.
pub fn path_to_local_id(expr: &Expr<'_>, id: HirId) -> bool {
    path_to_local(expr) == Some(id)
}

/// Gets the definition associated to a path.
#[allow(clippy::shadow_unrelated)] // false positive #6563
pub fn path_to_res(cx: &LateContext<'_>, path: &[&str]) -> Res {
    macro_rules! try_res {
        ($e:expr) => {
            match $e {
                Some(e) => e,
                None => return Res::Err,
            }
        };
    }
    fn item_child_by_name<'tcx>(tcx: TyCtxt<'tcx>, def_id: DefId, name: &str) -> Option<&'tcx Export<HirId>> {
        tcx.item_children(def_id)
            .iter()
            .find(|item| item.ident.name.as_str() == name)
    }

    let (krate, first, path) = match *path {
        [krate, first, ref path @ ..] => (krate, first, path),
        [primitive] => {
            return PrimTy::from_name(Symbol::intern(primitive)).map_or(Res::Err, Res::PrimTy);
        },
        _ => return Res::Err,
    };
    let tcx = cx.tcx;
    let crates = tcx.crates(());
    let krate = try_res!(crates.iter().find(|&&num| tcx.crate_name(num).as_str() == krate));
    let first = try_res!(item_child_by_name(tcx, krate.as_def_id(), first));
    let last = path
        .iter()
        .copied()
        // `get_def_path` seems to generate these empty segments for extern blocks.
        // We can just ignore them.
        .filter(|segment| !segment.is_empty())
        // for each segment, find the child item
        .try_fold(first, |item, segment| {
            let def_id = item.res.def_id();
            if let Some(item) = item_child_by_name(tcx, def_id, segment) {
                Some(item)
            } else if matches!(item.res, Res::Def(DefKind::Enum | DefKind::Struct, _)) {
                // it is not a child item so check inherent impl items
                tcx.inherent_impls(def_id)
                    .iter()
                    .find_map(|&impl_def_id| item_child_by_name(tcx, impl_def_id, segment))
            } else {
                None
            }
        });
    try_res!(last).res
}

/// Convenience function to get the `DefId` of a trait by path.
/// It could be a trait or trait alias.
pub fn get_trait_def_id(cx: &LateContext<'_>, path: &[&str]) -> Option<DefId> {
    match path_to_res(cx, path) {
        Res::Def(DefKind::Trait | DefKind::TraitAlias, trait_id) => Some(trait_id),
        _ => None,
    }
}

/// Gets the `hir::TraitRef` of the trait the given method is implemented for.
///
/// Use this if you want to find the `TraitRef` of the `Add` trait in this example:
///
/// ```rust
/// struct Point(isize, isize);
///
/// impl std::ops::Add for Point {
///     type Output = Self;
///
///     fn add(self, other: Self) -> Self {
///         Point(0, 0)
///     }
/// }
/// ```
pub fn trait_ref_of_method<'tcx>(cx: &LateContext<'tcx>, hir_id: HirId) -> Option<&'tcx TraitRef<'tcx>> {
    // Get the implemented trait for the current function
    let parent_impl = cx.tcx.hir().get_parent_item(hir_id);
    if_chain! {
        if parent_impl != hir::CRATE_HIR_ID;
        if let hir::Node::Item(item) = cx.tcx.hir().get(parent_impl);
        if let hir::ItemKind::Impl(impl_) = &item.kind;
        then { return impl_.of_trait.as_ref(); }
    }
    None
}

/// This method will return tuple of projection stack and root of the expression,
/// used in `can_mut_borrow_both`.
///
/// For example, if `e` represents the `v[0].a.b[x]`
/// this method will return a tuple, composed of a `Vec`
/// containing the `Expr`s for `v[0], v[0].a, v[0].a.b, v[0].a.b[x]`
<<<<<<< HEAD
/// and an `Expr` for root of them, `v`
=======
/// and a `Expr` for root of them, `v`
>>>>>>> 849f0a14
fn projection_stack<'a, 'hir>(mut e: &'a Expr<'hir>) -> (Vec<&'a Expr<'hir>>, &'a Expr<'hir>) {
    let mut result = vec![];
    let root = loop {
        match e.kind {
            ExprKind::Index(ep, _) | ExprKind::Field(ep, _) => {
                result.push(e);
                e = ep;
            },
            _ => break e,
        };
    };
    result.reverse();
    (result, root)
}

/// Checks if two expressions can be mutably borrowed simultaneously
/// and they aren't dependent on borrowing same thing twice
pub fn can_mut_borrow_both(cx: &LateContext<'_>, e1: &Expr<'_>, e2: &Expr<'_>) -> bool {
    let (s1, r1) = projection_stack(e1);
    let (s2, r2) = projection_stack(e2);
    if !eq_expr_value(cx, r1, r2) {
        return true;
    }
    for (x1, x2) in s1.iter().zip(s2.iter()) {
        match (&x1.kind, &x2.kind) {
            (ExprKind::Field(_, i1), ExprKind::Field(_, i2)) => {
                if i1 != i2 {
                    return true;
                }
            },
            (ExprKind::Index(_, i1), ExprKind::Index(_, i2)) => {
                if !eq_expr_value(cx, i1, i2) {
                    return false;
                }
            },
            _ => return false,
        }
    }
    false
}

/// Checks if the top level expression can be moved into a closure as is.
/// Currently checks for:
/// * Break/Continue outside the given loop HIR ids.
/// * Yield/Return statments.
/// * Inline assembly.
/// * Usages of a field of a local where the type of the local can be partially moved.
///
/// For example, given the following function:
///
/// ```
/// fn f<'a>(iter: &mut impl Iterator<Item = (usize, &'a mut String)>) {
///     for item in iter {
///         let s = item.1;
///         if item.0 > 10 {
///             continue;
///         } else {
///             s.clear();
///         }
///     }
/// }
/// ```
///
/// When called on the expression `item.0` this will return false unless the local `item` is in the
/// `ignore_locals` set. The type `(usize, &mut String)` can have the second element moved, so it
/// isn't always safe to move into a closure when only a single field is needed.
///
/// When called on the `continue` expression this will return false unless the outer loop expression
/// is in the `loop_ids` set.
///
/// Note that this check is not recursive, so passing the `if` expression will always return true
/// even though sub-expressions might return false.
pub fn can_move_expr_to_closure_no_visit(
    cx: &LateContext<'tcx>,
    expr: &'tcx Expr<'_>,
    loop_ids: &[HirId],
    ignore_locals: &HirIdSet,
) -> bool {
    match expr.kind {
        ExprKind::Break(Destination { target_id: Ok(id), .. }, _)
        | ExprKind::Continue(Destination { target_id: Ok(id), .. })
            if loop_ids.contains(&id) =>
        {
            true
        },
        ExprKind::Break(..)
        | ExprKind::Continue(_)
        | ExprKind::Ret(_)
        | ExprKind::Yield(..)
        | ExprKind::InlineAsm(_)
        | ExprKind::LlvmInlineAsm(_) => false,
        // Accessing a field of a local value can only be done if the type isn't
        // partially moved.
        ExprKind::Field(
            &Expr {
                hir_id,
                kind:
                    ExprKind::Path(QPath::Resolved(
                        _,
                        Path {
                            res: Res::Local(local_id),
                            ..
                        },
                    )),
                ..
            },
            _,
        ) if !ignore_locals.contains(local_id) && can_partially_move_ty(cx, cx.typeck_results().node_type(hir_id)) => {
            // TODO: check if the local has been partially moved. Assume it has for now.
            false
        },
        _ => true,
    }
}

/// How a local is captured by a closure
#[derive(Debug, Clone, Copy, PartialEq, Eq)]
pub enum CaptureKind {
    Value,
    Ref(Mutability),
}
impl CaptureKind {
    pub fn is_imm_ref(self) -> bool {
        self == Self::Ref(Mutability::Not)
    }
}
impl std::ops::BitOr for CaptureKind {
    type Output = Self;
    fn bitor(self, rhs: Self) -> Self::Output {
        match (self, rhs) {
            (CaptureKind::Value, _) | (_, CaptureKind::Value) => CaptureKind::Value,
            (CaptureKind::Ref(Mutability::Mut), CaptureKind::Ref(_))
            | (CaptureKind::Ref(_), CaptureKind::Ref(Mutability::Mut)) => CaptureKind::Ref(Mutability::Mut),
            (CaptureKind::Ref(Mutability::Not), CaptureKind::Ref(Mutability::Not)) => CaptureKind::Ref(Mutability::Not),
        }
    }
}
impl std::ops::BitOrAssign for CaptureKind {
    fn bitor_assign(&mut self, rhs: Self) {
        *self = *self | rhs;
    }
}

/// Given an expression referencing a local, determines how it would be captured in a closure.
/// Note as this will walk up to parent expressions until the capture can be determined it should
/// only be used while making a closure somewhere a value is consumed. e.g. a block, match arm, or
/// function argument (other than a receiver).
pub fn capture_local_usage(cx: &LateContext<'tcx>, e: &Expr<'_>) -> CaptureKind {
    fn pat_capture_kind(cx: &LateContext<'_>, pat: &Pat<'_>) -> CaptureKind {
        let mut capture = CaptureKind::Ref(Mutability::Not);
        pat.each_binding_or_first(&mut |_, id, span, _| match cx
            .typeck_results()
            .extract_binding_mode(cx.sess(), id, span)
            .unwrap()
        {
            BindingMode::BindByValue(_) if !is_copy(cx, cx.typeck_results().node_type(id)) => {
                capture = CaptureKind::Value;
            },
            BindingMode::BindByReference(Mutability::Mut) if capture != CaptureKind::Value => {
                capture = CaptureKind::Ref(Mutability::Mut);
            },
            _ => (),
        });
        capture
    }

    debug_assert!(matches!(
        e.kind,
        ExprKind::Path(QPath::Resolved(None, Path { res: Res::Local(_), .. }))
    ));

    let map = cx.tcx.hir();
    let mut child_id = e.hir_id;
    let mut capture = CaptureKind::Value;
    let mut capture_expr_ty = e;

    for (parent_id, parent) in map.parent_iter(e.hir_id) {
        if let [Adjustment {
            kind: Adjust::Deref(_) | Adjust::Borrow(AutoBorrow::Ref(..)),
            target,
        }, ref adjust @ ..] = *cx
            .typeck_results()
            .adjustments()
            .get(child_id)
            .map_or(&[][..], |x| &**x)
        {
            if let rustc_ty::RawPtr(TypeAndMut { mutbl: mutability, .. }) | rustc_ty::Ref(_, _, mutability) =
                *adjust.last().map_or(target, |a| a.target).kind()
            {
                return CaptureKind::Ref(mutability);
            }
        }

        match parent {
            Node::Expr(e) => match e.kind {
                ExprKind::AddrOf(_, mutability, _) => return CaptureKind::Ref(mutability),
                ExprKind::Index(..) | ExprKind::Unary(UnOp::Deref, _) => capture = CaptureKind::Ref(Mutability::Not),
                ExprKind::Assign(lhs, ..) | ExprKind::Assign(_, lhs, _) if lhs.hir_id == child_id => {
                    return CaptureKind::Ref(Mutability::Mut);
                },
                ExprKind::Field(..) => {
                    if capture == CaptureKind::Value {
                        capture_expr_ty = e;
                    }
                },
                ExprKind::Match(_, arms, _) => {
                    let mut mutability = Mutability::Not;
                    for capture in arms.iter().map(|arm| pat_capture_kind(cx, arm.pat)) {
                        match capture {
                            CaptureKind::Value => break,
                            CaptureKind::Ref(Mutability::Mut) => mutability = Mutability::Mut,
                            CaptureKind::Ref(Mutability::Not) => (),
                        }
                    }
                    return CaptureKind::Ref(mutability);
                },
                _ => break,
            },
            Node::Local(l) => match pat_capture_kind(cx, l.pat) {
                CaptureKind::Value => break,
                capture @ CaptureKind::Ref(_) => return capture,
            },
            _ => break,
        }

        child_id = parent_id;
    }

    if capture == CaptureKind::Value && is_copy(cx, cx.typeck_results().expr_ty(capture_expr_ty)) {
        // Copy types are never automatically captured by value.
        CaptureKind::Ref(Mutability::Not)
    } else {
        capture
    }
}

/// Checks if the expression can be moved into a closure as is. This will return a list of captures
/// if so, otherwise, `None`.
pub fn can_move_expr_to_closure(cx: &LateContext<'tcx>, expr: &'tcx Expr<'_>) -> Option<HirIdMap<CaptureKind>> {
    struct V<'cx, 'tcx> {
        cx: &'cx LateContext<'tcx>,
        // Stack of potential break targets contained in the expression.
        loops: Vec<HirId>,
        /// Local variables created in the expression. These don't need to be captured.
        locals: HirIdSet,
        /// Whether this expression can be turned into a closure.
        allow_closure: bool,
        /// Locals which need to be captured, and whether they need to be by value, reference, or
        /// mutable reference.
        captures: HirIdMap<CaptureKind>,
    }
    impl Visitor<'tcx> for V<'_, 'tcx> {
        type Map = ErasedMap<'tcx>;
        fn nested_visit_map(&mut self) -> NestedVisitorMap<Self::Map> {
            NestedVisitorMap::None
        }

        fn visit_expr(&mut self, e: &'tcx Expr<'_>) {
            if !self.allow_closure {
                return;
            }

            match e.kind {
                ExprKind::Path(QPath::Resolved(None, &Path { res: Res::Local(l), .. })) => {
                    if !self.locals.contains(&l) {
                        let cap = capture_local_usage(self.cx, e);
                        self.captures.entry(l).and_modify(|e| *e |= cap).or_insert(cap);
                    }
                },
                ExprKind::Closure(..) => {
                    let closure_id = self.cx.tcx.hir().local_def_id(e.hir_id).to_def_id();
                    for capture in self.cx.typeck_results().closure_min_captures_flattened(closure_id) {
                        let local_id = match capture.place.base {
                            PlaceBase::Local(id) => id,
                            PlaceBase::Upvar(var) => var.var_path.hir_id,
                            _ => continue,
                        };
                        if !self.locals.contains(&local_id) {
                            let capture = match capture.info.capture_kind {
                                UpvarCapture::ByValue(_) => CaptureKind::Value,
                                UpvarCapture::ByRef(borrow) => match borrow.kind {
                                    BorrowKind::ImmBorrow => CaptureKind::Ref(Mutability::Not),
                                    BorrowKind::UniqueImmBorrow | BorrowKind::MutBorrow => {
                                        CaptureKind::Ref(Mutability::Mut)
                                    },
                                },
                            };
                            self.captures
                                .entry(local_id)
                                .and_modify(|e| *e |= capture)
                                .or_insert(capture);
                        }
                    }
                },
                ExprKind::Loop(b, ..) => {
                    self.loops.push(e.hir_id);
                    self.visit_block(b);
                    self.loops.pop();
                },
                _ => {
                    self.allow_closure &= can_move_expr_to_closure_no_visit(self.cx, e, &self.loops, &self.locals);
                    walk_expr(self, e);
                },
            }
        }

        fn visit_pat(&mut self, p: &'tcx Pat<'tcx>) {
            p.each_binding_or_first(&mut |_, id, _, _| {
                self.locals.insert(id);
            });
        }
    }

    let mut v = V {
        cx,
        allow_closure: true,
        loops: Vec::new(),
        locals: HirIdSet::default(),
        captures: HirIdMap::default(),
    };
    v.visit_expr(expr);
    v.allow_closure.then(|| v.captures)
}

/// Returns the method names and argument list of nested method call expressions that make up
/// `expr`. method/span lists are sorted with the most recent call first.
pub fn method_calls<'tcx>(
    expr: &'tcx Expr<'tcx>,
    max_depth: usize,
) -> (Vec<Symbol>, Vec<&'tcx [Expr<'tcx>]>, Vec<Span>) {
    let mut method_names = Vec::with_capacity(max_depth);
    let mut arg_lists = Vec::with_capacity(max_depth);
    let mut spans = Vec::with_capacity(max_depth);

    let mut current = expr;
    for _ in 0..max_depth {
        if let ExprKind::MethodCall(path, span, args, _) = &current.kind {
            if args.iter().any(|e| e.span.from_expansion()) {
                break;
            }
            method_names.push(path.ident.name);
            arg_lists.push(&**args);
            spans.push(*span);
            current = &args[0];
        } else {
            break;
        }
    }

    (method_names, arg_lists, spans)
}

/// Matches an `Expr` against a chain of methods, and return the matched `Expr`s.
///
/// For example, if `expr` represents the `.baz()` in `foo.bar().baz()`,
/// `method_chain_args(expr, &["bar", "baz"])` will return a `Vec`
/// containing the `Expr`s for
/// `.bar()` and `.baz()`
pub fn method_chain_args<'a>(expr: &'a Expr<'_>, methods: &[&str]) -> Option<Vec<&'a [Expr<'a>]>> {
    let mut current = expr;
    let mut matched = Vec::with_capacity(methods.len());
    for method_name in methods.iter().rev() {
        // method chains are stored last -> first
        if let ExprKind::MethodCall(path, _, args, _) = current.kind {
            if path.ident.name.as_str() == *method_name {
                if args.iter().any(|e| e.span.from_expansion()) {
                    return None;
                }
                matched.push(args); // build up `matched` backwards
                current = &args[0]; // go to parent expression
            } else {
                return None;
            }
        } else {
            return None;
        }
    }
    // Reverse `matched` so that it is in the same order as `methods`.
    matched.reverse();
    Some(matched)
}

/// Returns `true` if the provided `def_id` is an entrypoint to a program.
pub fn is_entrypoint_fn(cx: &LateContext<'_>, def_id: DefId) -> bool {
    cx.tcx
        .entry_fn(())
        .map_or(false, |(entry_fn_def_id, _)| def_id == entry_fn_def_id)
}

/// Returns `true` if the expression is in the program's `#[panic_handler]`.
pub fn is_in_panic_handler(cx: &LateContext<'_>, e: &Expr<'_>) -> bool {
    let parent = cx.tcx.hir().get_parent_item(e.hir_id);
    let def_id = cx.tcx.hir().local_def_id(parent).to_def_id();
    Some(def_id) == cx.tcx.lang_items().panic_impl()
}

/// Gets the name of the item the expression is in, if available.
pub fn get_item_name(cx: &LateContext<'_>, expr: &Expr<'_>) -> Option<Symbol> {
    let parent_id = cx.tcx.hir().get_parent_item(expr.hir_id);
    match cx.tcx.hir().find(parent_id) {
        Some(
            Node::Item(Item { ident, .. })
            | Node::TraitItem(TraitItem { ident, .. })
            | Node::ImplItem(ImplItem { ident, .. }),
        ) => Some(ident.name),
        _ => None,
    }
}

pub struct ContainsName {
    pub name: Symbol,
    pub result: bool,
}

impl<'tcx> Visitor<'tcx> for ContainsName {
    type Map = Map<'tcx>;

    fn visit_name(&mut self, _: Span, name: Symbol) {
        if self.name == name {
            self.result = true;
        }
    }
    fn nested_visit_map(&mut self) -> NestedVisitorMap<Self::Map> {
        NestedVisitorMap::None
    }
}

/// Checks if an `Expr` contains a certain name.
pub fn contains_name(name: Symbol, expr: &Expr<'_>) -> bool {
    let mut cn = ContainsName { name, result: false };
    cn.visit_expr(expr);
    cn.result
}

/// Returns `true` if `expr` contains a return expression
pub fn contains_return(expr: &hir::Expr<'_>) -> bool {
    struct RetCallFinder {
        found: bool,
    }

    impl<'tcx> hir::intravisit::Visitor<'tcx> for RetCallFinder {
        type Map = Map<'tcx>;

        fn visit_expr(&mut self, expr: &'tcx hir::Expr<'_>) {
            if self.found {
                return;
            }
            if let hir::ExprKind::Ret(..) = &expr.kind {
                self.found = true;
            } else {
                hir::intravisit::walk_expr(self, expr);
            }
        }

        fn nested_visit_map(&mut self) -> hir::intravisit::NestedVisitorMap<Self::Map> {
            hir::intravisit::NestedVisitorMap::None
        }
    }

    let mut visitor = RetCallFinder { found: false };
    visitor.visit_expr(expr);
    visitor.found
}

struct FindMacroCalls<'a, 'b> {
    names: &'a [&'b str],
    result: Vec<Span>,
}

impl<'a, 'b, 'tcx> Visitor<'tcx> for FindMacroCalls<'a, 'b> {
    type Map = Map<'tcx>;

    fn visit_expr(&mut self, expr: &'tcx Expr<'_>) {
        if self.names.iter().any(|fun| is_expn_of(expr.span, fun).is_some()) {
            self.result.push(expr.span);
        }
        // and check sub-expressions
        intravisit::walk_expr(self, expr);
    }

    fn nested_visit_map(&mut self) -> NestedVisitorMap<Self::Map> {
        NestedVisitorMap::None
    }
}

/// Finds calls of the specified macros in a function body.
pub fn find_macro_calls(names: &[&str], body: &Body<'_>) -> Vec<Span> {
    let mut fmc = FindMacroCalls {
        names,
        result: Vec::new(),
    };
    fmc.visit_expr(&body.value);
    fmc.result
}

/// Extends the span to the beginning of the spans line, incl. whitespaces.
///
/// ```rust,ignore
///        let x = ();
/// //             ^^
/// // will be converted to
///        let x = ();
/// // ^^^^^^^^^^^^^^
/// ```
fn line_span<T: LintContext>(cx: &T, span: Span) -> Span {
    let span = original_sp(span, DUMMY_SP);
    let source_map_and_line = cx.sess().source_map().lookup_line(span.lo()).unwrap();
    let line_no = source_map_and_line.line;
    let line_start = source_map_and_line.sf.lines[line_no];
    span.with_lo(line_start)
}

/// Gets the parent node, if any.
pub fn get_parent_node(tcx: TyCtxt<'_>, id: HirId) -> Option<Node<'_>> {
    tcx.hir().parent_iter(id).next().map(|(_, node)| node)
}

/// Gets the parent expression, if any –- this is useful to constrain a lint.
pub fn get_parent_expr<'tcx>(cx: &LateContext<'tcx>, e: &Expr<'_>) -> Option<&'tcx Expr<'tcx>> {
    get_parent_expr_for_hir(cx, e.hir_id)
}

/// This retrieves the parent for the given `HirId` if it's an expression. This is useful for
/// constraint lints
pub fn get_parent_expr_for_hir<'tcx>(cx: &LateContext<'tcx>, hir_id: hir::HirId) -> Option<&'tcx Expr<'tcx>> {
    match get_parent_node(cx.tcx, hir_id) {
        Some(Node::Expr(parent)) => Some(parent),
        _ => None,
    }
}

pub fn get_enclosing_block<'tcx>(cx: &LateContext<'tcx>, hir_id: HirId) -> Option<&'tcx Block<'tcx>> {
    let map = &cx.tcx.hir();
    let enclosing_node = map
        .get_enclosing_scope(hir_id)
        .and_then(|enclosing_id| map.find(enclosing_id));
    enclosing_node.and_then(|node| match node {
        Node::Block(block) => Some(block),
        Node::Item(&Item {
            kind: ItemKind::Fn(_, _, eid),
            ..
        })
        | Node::ImplItem(&ImplItem {
            kind: ImplItemKind::Fn(_, eid),
            ..
        }) => match cx.tcx.hir().body(eid).value.kind {
            ExprKind::Block(block, _) => Some(block),
            _ => None,
        },
        _ => None,
    })
}

/// Gets the loop or closure enclosing the given expression, if any.
pub fn get_enclosing_loop_or_closure(tcx: TyCtxt<'tcx>, expr: &Expr<'_>) -> Option<&'tcx Expr<'tcx>> {
    let map = tcx.hir();
    for (_, node) in map.parent_iter(expr.hir_id) {
        match node {
            Node::Expr(
                e
                @
                Expr {
                    kind: ExprKind::Loop(..) | ExprKind::Closure(..),
                    ..
                },
            ) => return Some(e),
            Node::Expr(_) | Node::Stmt(_) | Node::Block(_) | Node::Local(_) | Node::Arm(_) => (),
            _ => break,
        }
    }
    None
}

/// Gets the parent node if it's an impl block.
pub fn get_parent_as_impl(tcx: TyCtxt<'_>, id: HirId) -> Option<&Impl<'_>> {
    let map = tcx.hir();
    match map.parent_iter(id).next() {
        Some((
            _,
            Node::Item(Item {
                kind: ItemKind::Impl(imp),
                ..
            }),
        )) => Some(imp),
        _ => None,
    }
}

/// Checks if the given expression is the else clause of either an `if` or `if let` expression.
pub fn is_else_clause(tcx: TyCtxt<'_>, expr: &Expr<'_>) -> bool {
    let map = tcx.hir();
    let mut iter = map.parent_iter(expr.hir_id);
    match iter.next() {
        Some((
            _,
            Node::Expr(Expr {
                kind: ExprKind::If(_, _, Some(else_expr)),
                ..
            }),
        )) => else_expr.hir_id == expr.hir_id,
        _ => false,
    }
}

/// Checks whether the given expression is a constant integer of the given value.
/// unlike `is_integer_literal`, this version does const folding
pub fn is_integer_const(cx: &LateContext<'_>, e: &Expr<'_>, value: u128) -> bool {
    if is_integer_literal(e, value) {
        return true;
    }
    let enclosing_body = cx.tcx.hir().local_def_id(cx.tcx.hir().enclosing_body_owner(e.hir_id));
    if let Some((Constant::Int(v), _)) = constant(cx, cx.tcx.typeck(enclosing_body), e) {
        value == v
    } else {
        false
    }
}

/// Checks whether the given expression is a constant literal of the given value.
pub fn is_integer_literal(expr: &Expr<'_>, value: u128) -> bool {
    // FIXME: use constant folding
    if let ExprKind::Lit(ref spanned) = expr.kind {
        if let LitKind::Int(v, _) = spanned.node {
            return v == value;
        }
    }
    false
}

/// Returns `true` if the given `Expr` has been coerced before.
///
/// Examples of coercions can be found in the Nomicon at
/// <https://doc.rust-lang.org/nomicon/coercions.html>.
///
/// See `rustc_middle::ty::adjustment::Adjustment` and `rustc_typeck::check::coercion` for more
/// information on adjustments and coercions.
pub fn is_adjusted(cx: &LateContext<'_>, e: &Expr<'_>) -> bool {
    cx.typeck_results().adjustments().get(e.hir_id).is_some()
}

/// Returns the pre-expansion span if is this comes from an expansion of the
/// macro `name`.
/// See also `is_direct_expn_of`.
#[must_use]
pub fn is_expn_of(mut span: Span, name: &str) -> Option<Span> {
    loop {
        if span.from_expansion() {
            let data = span.ctxt().outer_expn_data();
            let new_span = data.call_site;

            if let ExpnKind::Macro(MacroKind::Bang, mac_name) = data.kind {
                if mac_name.as_str() == name {
                    return Some(new_span);
                }
            }

            span = new_span;
        } else {
            return None;
        }
    }
}

/// Returns the pre-expansion span if the span directly comes from an expansion
/// of the macro `name`.
/// The difference with `is_expn_of` is that in
/// ```rust,ignore
/// foo!(bar!(42));
/// ```
/// `42` is considered expanded from `foo!` and `bar!` by `is_expn_of` but only
/// `bar!` by
/// `is_direct_expn_of`.
#[must_use]
pub fn is_direct_expn_of(span: Span, name: &str) -> Option<Span> {
    if span.from_expansion() {
        let data = span.ctxt().outer_expn_data();
        let new_span = data.call_site;

        if let ExpnKind::Macro(MacroKind::Bang, mac_name) = data.kind {
            if mac_name.as_str() == name {
                return Some(new_span);
            }
        }
    }

    None
}

/// Convenience function to get the return type of a function.
pub fn return_ty<'tcx>(cx: &LateContext<'tcx>, fn_item: hir::HirId) -> Ty<'tcx> {
    let fn_def_id = cx.tcx.hir().local_def_id(fn_item);
    let ret_ty = cx.tcx.fn_sig(fn_def_id).output();
    cx.tcx.erase_late_bound_regions(ret_ty)
}

/// Checks if an expression is constructing a tuple-like enum variant or struct
pub fn is_ctor_or_promotable_const_function(cx: &LateContext<'_>, expr: &Expr<'_>) -> bool {
    if let ExprKind::Call(fun, _) = expr.kind {
        if let ExprKind::Path(ref qp) = fun.kind {
            let res = cx.qpath_res(qp, fun.hir_id);
            return match res {
                def::Res::Def(DefKind::Variant | DefKind::Ctor(..), ..) => true,
                def::Res::Def(_, def_id) => cx.tcx.is_promotable_const_fn(def_id),
                _ => false,
            };
        }
    }
    false
}

/// Returns `true` if a pattern is refutable.
// TODO: should be implemented using rustc/mir_build/thir machinery
pub fn is_refutable(cx: &LateContext<'_>, pat: &Pat<'_>) -> bool {
    fn is_enum_variant(cx: &LateContext<'_>, qpath: &QPath<'_>, id: HirId) -> bool {
        matches!(
            cx.qpath_res(qpath, id),
            def::Res::Def(DefKind::Variant, ..) | Res::Def(DefKind::Ctor(def::CtorOf::Variant, _), _)
        )
    }

    fn are_refutable<'a, I: IntoIterator<Item = &'a Pat<'a>>>(cx: &LateContext<'_>, i: I) -> bool {
        i.into_iter().any(|pat| is_refutable(cx, pat))
    }

    match pat.kind {
        PatKind::Wild => false,
        PatKind::Binding(_, _, _, pat) => pat.map_or(false, |pat| is_refutable(cx, pat)),
        PatKind::Box(pat) | PatKind::Ref(pat, _) => is_refutable(cx, pat),
        PatKind::Lit(..) | PatKind::Range(..) => true,
        PatKind::Path(ref qpath) => is_enum_variant(cx, qpath, pat.hir_id),
        PatKind::Or(pats) => {
            // TODO: should be the honest check, that pats is exhaustive set
            are_refutable(cx, pats)
        },
        PatKind::Tuple(pats, _) => are_refutable(cx, pats),
        PatKind::Struct(ref qpath, fields, _) => {
            is_enum_variant(cx, qpath, pat.hir_id) || are_refutable(cx, fields.iter().map(|field| &*field.pat))
        },
        PatKind::TupleStruct(ref qpath, pats, _) => is_enum_variant(cx, qpath, pat.hir_id) || are_refutable(cx, pats),
        PatKind::Slice(head, middle, tail) => {
            match &cx.typeck_results().node_type(pat.hir_id).kind() {
                rustc_ty::Slice(..) => {
                    // [..] is the only irrefutable slice pattern.
                    !head.is_empty() || middle.is_none() || !tail.is_empty()
                },
                rustc_ty::Array(..) => are_refutable(cx, head.iter().chain(middle).chain(tail.iter())),
                _ => {
                    // unreachable!()
                    true
                },
            }
        },
    }
}

/// If the pattern is an `or` pattern, call the function once for each sub pattern. Otherwise, call
/// the function once on the given pattern.
pub fn recurse_or_patterns<'tcx, F: FnMut(&'tcx Pat<'tcx>)>(pat: &'tcx Pat<'tcx>, mut f: F) {
    if let PatKind::Or(pats) = pat.kind {
        pats.iter().for_each(f);
    } else {
        f(pat);
    }
}

/// Checks for the `#[automatically_derived]` attribute all `#[derive]`d
/// implementations have.
pub fn is_automatically_derived(attrs: &[ast::Attribute]) -> bool {
    attrs.iter().any(|attr| attr.has_name(sym::automatically_derived))
}

/// Remove blocks around an expression.
///
/// Ie. `x`, `{ x }` and `{{{{ x }}}}` all give `x`. `{ x; y }` and `{}` return
/// themselves.
pub fn remove_blocks<'tcx>(mut expr: &'tcx Expr<'tcx>) -> &'tcx Expr<'tcx> {
    while let ExprKind::Block(block, ..) = expr.kind {
        match (block.stmts.is_empty(), block.expr.as_ref()) {
            (true, Some(e)) => expr = e,
            _ => break,
        }
    }
    expr
}

pub fn is_self(slf: &Param<'_>) -> bool {
    if let PatKind::Binding(.., name, _) = slf.pat.kind {
        name.name == kw::SelfLower
    } else {
        false
    }
}

pub fn is_self_ty(slf: &hir::Ty<'_>) -> bool {
    if_chain! {
        if let TyKind::Path(QPath::Resolved(None, path)) = slf.kind;
        if let Res::SelfTy(..) = path.res;
        then {
            return true
        }
    }
    false
}

pub fn iter_input_pats<'tcx>(decl: &FnDecl<'_>, body: &'tcx Body<'_>) -> impl Iterator<Item = &'tcx Param<'tcx>> {
    (0..decl.inputs.len()).map(move |i| &body.params[i])
}

/// Checks if a given expression is a match expression expanded from the `?`
/// operator or the `try` macro.
pub fn is_try<'tcx>(cx: &LateContext<'_>, expr: &'tcx Expr<'tcx>) -> Option<&'tcx Expr<'tcx>> {
    fn is_ok(cx: &LateContext<'_>, arm: &Arm<'_>) -> bool {
        if_chain! {
            if let PatKind::TupleStruct(ref path, pat, None) = arm.pat.kind;
            if is_lang_ctor(cx, path, ResultOk);
            if let PatKind::Binding(_, hir_id, _, None) = pat[0].kind;
            if path_to_local_id(arm.body, hir_id);
            then {
                return true;
            }
        }
        false
    }

    fn is_err(cx: &LateContext<'_>, arm: &Arm<'_>) -> bool {
        if let PatKind::TupleStruct(ref path, _, _) = arm.pat.kind {
            is_lang_ctor(cx, path, ResultErr)
        } else {
            false
        }
    }

    if let ExprKind::Match(_, arms, ref source) = expr.kind {
        // desugared from a `?` operator
        if let MatchSource::TryDesugar = *source {
            return Some(expr);
        }

        if_chain! {
            if arms.len() == 2;
            if arms[0].guard.is_none();
            if arms[1].guard.is_none();
            if (is_ok(cx, &arms[0]) && is_err(cx, &arms[1])) ||
                (is_ok(cx, &arms[1]) && is_err(cx, &arms[0]));
            then {
                return Some(expr);
            }
        }
    }

    None
}

/// Returns `true` if the lint is allowed in the current context
///
/// Useful for skipping long running code when it's unnecessary
pub fn is_lint_allowed(cx: &LateContext<'_>, lint: &'static Lint, id: HirId) -> bool {
    cx.tcx.lint_level_at_node(lint, id).0 == Level::Allow
}

pub fn strip_pat_refs<'hir>(mut pat: &'hir Pat<'hir>) -> &'hir Pat<'hir> {
    while let PatKind::Ref(subpat, _) = pat.kind {
        pat = subpat;
    }
    pat
}

pub fn int_bits(tcx: TyCtxt<'_>, ity: rustc_ty::IntTy) -> u64 {
    Integer::from_int_ty(&tcx, ity).size().bits()
}

#[allow(clippy::cast_possible_wrap)]
/// Turn a constant int byte representation into an i128
pub fn sext(tcx: TyCtxt<'_>, u: u128, ity: rustc_ty::IntTy) -> i128 {
    let amt = 128 - int_bits(tcx, ity);
    ((u as i128) << amt) >> amt
}

#[allow(clippy::cast_sign_loss)]
/// clip unused bytes
pub fn unsext(tcx: TyCtxt<'_>, u: i128, ity: rustc_ty::IntTy) -> u128 {
    let amt = 128 - int_bits(tcx, ity);
    ((u as u128) << amt) >> amt
}

/// clip unused bytes
pub fn clip(tcx: TyCtxt<'_>, u: u128, ity: rustc_ty::UintTy) -> u128 {
    let bits = Integer::from_uint_ty(&tcx, ity).size().bits();
    let amt = 128 - bits;
    (u << amt) >> amt
}

pub fn any_parent_is_automatically_derived(tcx: TyCtxt<'_>, node: HirId) -> bool {
    let map = &tcx.hir();
    let mut prev_enclosing_node = None;
    let mut enclosing_node = node;
    while Some(enclosing_node) != prev_enclosing_node {
        if is_automatically_derived(map.attrs(enclosing_node)) {
            return true;
        }
        prev_enclosing_node = Some(enclosing_node);
        enclosing_node = map.get_parent_item(enclosing_node);
    }
    false
}

/// Matches a function call with the given path and returns the arguments.
///
/// Usage:
///
/// ```rust,ignore
/// if let Some(args) = match_function_call(cx, cmp_max_call, &paths::CMP_MAX);
/// ```
pub fn match_function_call<'tcx>(
    cx: &LateContext<'tcx>,
    expr: &'tcx Expr<'_>,
    path: &[&str],
) -> Option<&'tcx [Expr<'tcx>]> {
    if_chain! {
        if let ExprKind::Call(fun, args) = expr.kind;
        if let ExprKind::Path(ref qpath) = fun.kind;
        if let Some(fun_def_id) = cx.qpath_res(qpath, fun.hir_id).opt_def_id();
        if match_def_path(cx, fun_def_id, path);
        then {
            return Some(args)
        }
    };
    None
}

/// Checks if the given `DefId` matches any of the paths. Returns the index of matching path, if
/// any.
///
/// Please use `match_any_diagnostic_items` if the targets are all diagnostic items.
pub fn match_any_def_paths(cx: &LateContext<'_>, did: DefId, paths: &[&[&str]]) -> Option<usize> {
    let search_path = cx.get_def_path(did);
    paths
        .iter()
        .position(|p| p.iter().map(|x| Symbol::intern(x)).eq(search_path.iter().copied()))
}

/// Checks if the given `DefId` matches any of provided diagnostic items. Returns the index of
/// matching path, if any.
pub fn match_any_diagnostic_items(cx: &LateContext<'_>, def_id: DefId, diag_items: &[Symbol]) -> Option<usize> {
    diag_items
        .iter()
        .position(|item| cx.tcx.is_diagnostic_item(*item, def_id))
}

/// Checks if the given `DefId` matches the path.
pub fn match_def_path<'tcx>(cx: &LateContext<'tcx>, did: DefId, syms: &[&str]) -> bool {
    // We should probably move to Symbols in Clippy as well rather than interning every time.
    let path = cx.get_def_path(did);
    syms.iter().map(|x| Symbol::intern(x)).eq(path.iter().copied())
}

pub fn match_panic_call(cx: &LateContext<'_>, expr: &'tcx Expr<'_>) -> Option<&'tcx Expr<'tcx>> {
    if let ExprKind::Call(func, [arg]) = expr.kind {
        expr_path_res(cx, func)
            .opt_def_id()
            .map_or(false, |id| match_panic_def_id(cx, id))
            .then(|| arg)
    } else {
        None
    }
}

pub fn match_panic_def_id(cx: &LateContext<'_>, did: DefId) -> bool {
    match_any_def_paths(
        cx,
        did,
        &[
            &paths::BEGIN_PANIC,
            &paths::BEGIN_PANIC_FMT,
            &paths::PANIC_ANY,
            &paths::PANICKING_PANIC,
            &paths::PANICKING_PANIC_FMT,
            &paths::PANICKING_PANIC_STR,
        ],
    )
    .is_some()
}

/// Returns the list of condition expressions and the list of blocks in a
/// sequence of `if/else`.
/// E.g., this returns `([a, b], [c, d, e])` for the expression
/// `if a { c } else if b { d } else { e }`.
pub fn if_sequence<'tcx>(mut expr: &'tcx Expr<'tcx>) -> (Vec<&'tcx Expr<'tcx>>, Vec<&'tcx Block<'tcx>>) {
    let mut conds = Vec::new();
    let mut blocks: Vec<&Block<'_>> = Vec::new();

    while let Some(higher::IfOrIfLet { cond, then, r#else }) = higher::IfOrIfLet::hir(expr) {
        conds.push(&*cond);
        if let ExprKind::Block(ref block, _) = then.kind {
            blocks.push(block);
        } else {
            panic!("ExprKind::If node is not an ExprKind::Block");
        }

        if let Some(ref else_expr) = r#else {
            expr = else_expr;
        } else {
            break;
        }
    }

    // final `else {..}`
    if !blocks.is_empty() {
        if let ExprKind::Block(block, _) = expr.kind {
            blocks.push(block);
        }
    }

    (conds, blocks)
}

/// Checks if the given function kind is an async function.
pub fn is_async_fn(kind: FnKind<'_>) -> bool {
    matches!(kind, FnKind::ItemFn(_, _, header, _) if header.asyncness == IsAsync::Async)
}

/// Peels away all the compiler generated code surrounding the body of an async function,
pub fn get_async_fn_body(tcx: TyCtxt<'tcx>, body: &Body<'_>) -> Option<&'tcx Expr<'tcx>> {
    if let ExprKind::Call(
        _,
        &[Expr {
            kind: ExprKind::Closure(_, _, body, _, _),
            ..
        }],
    ) = body.value.kind
    {
        if let ExprKind::Block(
            Block {
                stmts: [],
                expr:
                    Some(Expr {
                        kind: ExprKind::DropTemps(expr),
                        ..
                    }),
                ..
            },
            _,
        ) = tcx.hir().body(body).value.kind
        {
            return Some(expr);
        }
    };
    None
}

// Finds the `#[must_use]` attribute, if any
pub fn must_use_attr(attrs: &[Attribute]) -> Option<&Attribute> {
    attrs.iter().find(|a| a.has_name(sym::must_use))
}

// check if expr is calling method or function with #[must_use] attribute
pub fn is_must_use_func_call(cx: &LateContext<'_>, expr: &Expr<'_>) -> bool {
    let did = match expr.kind {
        ExprKind::Call(path, _) => if_chain! {
            if let ExprKind::Path(ref qpath) = path.kind;
            if let def::Res::Def(_, did) = cx.qpath_res(qpath, path.hir_id);
            then {
                Some(did)
            } else {
                None
            }
        },
        ExprKind::MethodCall(_, _, _, _) => cx.typeck_results().type_dependent_def_id(expr.hir_id),
        _ => None,
    };

    did.map_or(false, |did| must_use_attr(cx.tcx.get_attrs(did)).is_some())
}

/// Checks if an expression represents the identity function
/// Only examines closures and `std::convert::identity`
pub fn is_expr_identity_function(cx: &LateContext<'_>, expr: &Expr<'_>) -> bool {
    /// Checks if a function's body represents the identity function. Looks for bodies of the form:
    /// * `|x| x`
    /// * `|x| return x`
    /// * `|x| { return x }`
    /// * `|x| { return x; }`
    fn is_body_identity_function(cx: &LateContext<'_>, func: &Body<'_>) -> bool {
        let id = if_chain! {
            if let [param] = func.params;
            if let PatKind::Binding(_, id, _, _) = param.pat.kind;
            then {
                id
            } else {
                return false;
            }
        };

        let mut expr = &func.value;
        loop {
            match expr.kind {
                #[rustfmt::skip]
                ExprKind::Block(&Block { stmts: [], expr: Some(e), .. }, _, )
                | ExprKind::Ret(Some(e)) => expr = e,
                #[rustfmt::skip]
                ExprKind::Block(&Block { stmts: [stmt], expr: None, .. }, _) => {
                    if_chain! {
                        if let StmtKind::Semi(e) | StmtKind::Expr(e) = stmt.kind;
                        if let ExprKind::Ret(Some(ret_val)) = e.kind;
                        then {
                            expr = ret_val;
                        } else {
                            return false;
                        }
                    }
                },
                _ => return path_to_local_id(expr, id) && cx.typeck_results().expr_adjustments(expr).is_empty(),
            }
        }
    }

    match expr.kind {
        ExprKind::Closure(_, _, body_id, _, _) => is_body_identity_function(cx, cx.tcx.hir().body(body_id)),
        ExprKind::Path(ref path) => is_qpath_def_path(cx, path, expr.hir_id, &paths::CONVERT_IDENTITY),
        _ => false,
    }
}

/// Gets the node where an expression is either used, or it's type is unified with another branch.
pub fn get_expr_use_or_unification_node(tcx: TyCtxt<'tcx>, expr: &Expr<'_>) -> Option<Node<'tcx>> {
    let map = tcx.hir();
    let mut child_id = expr.hir_id;
    let mut iter = map.parent_iter(child_id);
    loop {
        match iter.next() {
            None => break None,
            Some((id, Node::Block(_))) => child_id = id,
            Some((id, Node::Arm(arm))) if arm.body.hir_id == child_id => child_id = id,
            Some((_, Node::Expr(expr))) => match expr.kind {
                ExprKind::Match(_, [arm], _) if arm.hir_id == child_id => child_id = expr.hir_id,
                ExprKind::Block(..) | ExprKind::DropTemps(_) => child_id = expr.hir_id,
                ExprKind::If(_, then_expr, None) if then_expr.hir_id == child_id => break None,
                _ => break Some(Node::Expr(expr)),
            },
            Some((_, node)) => break Some(node),
        }
    }
}

/// Checks if the result of an expression is used, or it's type is unified with another branch.
pub fn is_expr_used_or_unified(tcx: TyCtxt<'_>, expr: &Expr<'_>) -> bool {
    !matches!(
        get_expr_use_or_unification_node(tcx, expr),
        None | Some(Node::Stmt(Stmt {
            kind: StmtKind::Expr(_)
                | StmtKind::Semi(_)
                | StmtKind::Local(Local {
                    pat: Pat {
                        kind: PatKind::Wild,
                        ..
                    },
                    ..
                }),
            ..
        }))
    )
}

/// Checks if the expression is the final expression returned from a block.
pub fn is_expr_final_block_expr(tcx: TyCtxt<'_>, expr: &Expr<'_>) -> bool {
    matches!(get_parent_node(tcx, expr.hir_id), Some(Node::Block(..)))
}

pub fn is_no_std_crate(cx: &LateContext<'_>) -> bool {
    cx.tcx.hir().attrs(hir::CRATE_HIR_ID).iter().any(|attr| {
        if let ast::AttrKind::Normal(ref attr, _) = attr.kind {
            attr.path == sym::no_std
        } else {
            false
        }
    })
}

/// Check if parent of a hir node is a trait implementation block.
/// For example, `f` in
/// ```rust,ignore
/// impl Trait for S {
///     fn f() {}
/// }
/// ```
pub fn is_trait_impl_item(cx: &LateContext<'_>, hir_id: HirId) -> bool {
    if let Some(Node::Item(item)) = cx.tcx.hir().find(cx.tcx.hir().get_parent_node(hir_id)) {
        matches!(item.kind, ItemKind::Impl(hir::Impl { of_trait: Some(_), .. }))
    } else {
        false
    }
}

/// Check if it's even possible to satisfy the `where` clause for the item.
///
/// `trivial_bounds` feature allows functions with unsatisfiable bounds, for example:
///
/// ```ignore
/// fn foo() where i32: Iterator {
///     for _ in 2i32 {}
/// }
/// ```
pub fn fn_has_unsatisfiable_preds(cx: &LateContext<'_>, did: DefId) -> bool {
    use rustc_trait_selection::traits;
    let predicates = cx
        .tcx
        .predicates_of(did)
        .predicates
        .iter()
        .filter_map(|(p, _)| if p.is_global(cx.tcx) { Some(*p) } else { None });
    traits::impossible_predicates(
        cx.tcx,
        traits::elaborate_predicates(cx.tcx, predicates)
            .map(|o| o.predicate)
            .collect::<Vec<_>>(),
    )
}

/// Returns the `DefId` of the callee if the given expression is a function or method call.
pub fn fn_def_id(cx: &LateContext<'_>, expr: &Expr<'_>) -> Option<DefId> {
    match &expr.kind {
        ExprKind::MethodCall(..) => cx.typeck_results().type_dependent_def_id(expr.hir_id),
        ExprKind::Call(
            Expr {
                kind: ExprKind::Path(qpath),
                hir_id: path_hir_id,
                ..
            },
            ..,
        ) => cx.typeck_results().qpath_res(qpath, *path_hir_id).opt_def_id(),
        _ => None,
    }
}

/// Returns Option<String> where String is a textual representation of the type encapsulated in the
/// slice iff the given expression is a slice of primitives (as defined in the
/// `is_recursively_primitive_type` function) and None otherwise.
pub fn is_slice_of_primitives(cx: &LateContext<'_>, expr: &Expr<'_>) -> Option<String> {
    let expr_type = cx.typeck_results().expr_ty_adjusted(expr);
    let expr_kind = expr_type.kind();
    let is_primitive = match expr_kind {
        rustc_ty::Slice(element_type) => is_recursively_primitive_type(element_type),
        rustc_ty::Ref(_, inner_ty, _) if matches!(inner_ty.kind(), &rustc_ty::Slice(_)) => {
            if let rustc_ty::Slice(element_type) = inner_ty.kind() {
                is_recursively_primitive_type(element_type)
            } else {
                unreachable!()
            }
        },
        _ => false,
    };

    if is_primitive {
        // if we have wrappers like Array, Slice or Tuple, print these
        // and get the type enclosed in the slice ref
        match expr_type.peel_refs().walk(cx.tcx).nth(1).unwrap().expect_ty().kind() {
            rustc_ty::Slice(..) => return Some("slice".into()),
            rustc_ty::Array(..) => return Some("array".into()),
            rustc_ty::Tuple(..) => return Some("tuple".into()),
            _ => {
                // is_recursively_primitive_type() should have taken care
                // of the rest and we can rely on the type that is found
                let refs_peeled = expr_type.peel_refs();
                return Some(refs_peeled.walk(cx.tcx).last().unwrap().to_string());
            },
        }
    }
    None
}

/// returns list of all pairs (a, b) from `exprs` such that `eq(a, b)`
/// `hash` must be comformed with `eq`
pub fn search_same<T, Hash, Eq>(exprs: &[T], hash: Hash, eq: Eq) -> Vec<(&T, &T)>
where
    Hash: Fn(&T) -> u64,
    Eq: Fn(&T, &T) -> bool,
{
    match exprs {
        [a, b] if eq(a, b) => return vec![(a, b)],
        _ if exprs.len() <= 2 => return vec![],
        _ => {},
    }

    let mut match_expr_list: Vec<(&T, &T)> = Vec::new();

    let mut map: UnhashMap<u64, Vec<&_>> =
        UnhashMap::with_capacity_and_hasher(exprs.len(), BuildHasherDefault::default());

    for expr in exprs {
        match map.entry(hash(expr)) {
            Entry::Occupied(mut o) => {
                for o in o.get() {
                    if eq(o, expr) {
                        match_expr_list.push((o, expr));
                    }
                }
                o.get_mut().push(expr);
            },
            Entry::Vacant(v) => {
                v.insert(vec![expr]);
            },
        }
    }

    match_expr_list
}

/// Peels off all references on the pattern. Returns the underlying pattern and the number of
/// references removed.
pub fn peel_hir_pat_refs(pat: &'a Pat<'a>) -> (&'a Pat<'a>, usize) {
    fn peel(pat: &'a Pat<'a>, count: usize) -> (&'a Pat<'a>, usize) {
        if let PatKind::Ref(pat, _) = pat.kind {
            peel(pat, count + 1)
        } else {
            (pat, count)
        }
    }
    peel(pat, 0)
}

/// Peels of expressions while the given closure returns `Some`.
pub fn peel_hir_expr_while<'tcx>(
    mut expr: &'tcx Expr<'tcx>,
    mut f: impl FnMut(&'tcx Expr<'tcx>) -> Option<&'tcx Expr<'tcx>>,
) -> &'tcx Expr<'tcx> {
    while let Some(e) = f(expr) {
        expr = e;
    }
    expr
}

/// Peels off up to the given number of references on the expression. Returns the underlying
/// expression and the number of references removed.
pub fn peel_n_hir_expr_refs(expr: &'a Expr<'a>, count: usize) -> (&'a Expr<'a>, usize) {
    let mut remaining = count;
    let e = peel_hir_expr_while(expr, |e| match e.kind {
        ExprKind::AddrOf(ast::BorrowKind::Ref, _, e) if remaining != 0 => {
            remaining -= 1;
            Some(e)
        },
        _ => None,
    });
    (e, count - remaining)
}

/// Peels off all references on the expression. Returns the underlying expression and the number of
/// references removed.
pub fn peel_hir_expr_refs(expr: &'a Expr<'a>) -> (&'a Expr<'a>, usize) {
    let mut count = 0;
    let e = peel_hir_expr_while(expr, |e| match e.kind {
        ExprKind::AddrOf(ast::BorrowKind::Ref, _, e) => {
            count += 1;
            Some(e)
        },
        _ => None,
    });
    (e, count)
}

/// Removes `AddrOf` operators (`&`) or deref operators (`*`), but only if a reference type is
/// dereferenced. An overloaded deref such as `Vec` to slice would not be removed.
pub fn peel_ref_operators<'hir>(cx: &LateContext<'_>, mut expr: &'hir Expr<'hir>) -> &'hir Expr<'hir> {
    loop {
        match expr.kind {
            ExprKind::AddrOf(_, _, e) => expr = e,
            ExprKind::Unary(UnOp::Deref, e) if cx.typeck_results().expr_ty(e).is_ref() => expr = e,
            _ => break,
        }
    }
    expr
}

#[macro_export]
macro_rules! unwrap_cargo_metadata {
    ($cx: ident, $lint: ident, $deps: expr) => {{
        let mut command = cargo_metadata::MetadataCommand::new();
        if !$deps {
            command.no_deps();
        }

        match command.exec() {
            Ok(metadata) => metadata,
            Err(err) => {
                span_lint($cx, $lint, DUMMY_SP, &format!("could not read cargo metadata: {}", err));
                return;
            },
        }
    }};
}

pub fn is_hir_ty_cfg_dependant(cx: &LateContext<'_>, ty: &hir::Ty<'_>) -> bool {
    if_chain! {
        if let TyKind::Path(QPath::Resolved(_, path)) = ty.kind;
        if let Res::Def(_, def_id) = path.res;
        then {
            cx.tcx.has_attr(def_id, sym::cfg) || cx.tcx.has_attr(def_id, sym::cfg_attr)
        } else {
            false
        }
    }
}

/// Checks whether item either has `test` attribute applied, or
/// is a module with `test` in its name.
pub fn is_test_module_or_function(tcx: TyCtxt<'_>, item: &Item<'_>) -> bool {
    if let Some(def_id) = tcx.hir().opt_local_def_id(item.hir_id()) {
        if tcx.has_attr(def_id.to_def_id(), sym::test) {
            return true;
        }
    }

    matches!(item.kind, ItemKind::Mod(..)) && item.ident.name.as_str().contains("test")
}

macro_rules! op_utils {
    ($($name:ident $assign:ident)*) => {
        /// Binary operation traits like `LangItem::Add`
        pub static BINOP_TRAITS: &[LangItem] = &[$(LangItem::$name,)*];

        /// Operator-Assign traits like `LangItem::AddAssign`
        pub static OP_ASSIGN_TRAITS: &[LangItem] = &[$(LangItem::$assign,)*];

        /// Converts `BinOpKind::Add` to `(LangItem::Add, LangItem::AddAssign)`, for example
        pub fn binop_traits(kind: hir::BinOpKind) -> Option<(LangItem, LangItem)> {
            match kind {
                $(hir::BinOpKind::$name => Some((LangItem::$name, LangItem::$assign)),)*
                _ => None,
            }
        }
    };
}

op_utils! {
    Add    AddAssign
    Sub    SubAssign
    Mul    MulAssign
    Div    DivAssign
    Rem    RemAssign
    BitXor BitXorAssign
    BitAnd BitAndAssign
    BitOr  BitOrAssign
    Shl    ShlAssign
    Shr    ShrAssign
}<|MERGE_RESOLUTION|>--- conflicted
+++ resolved
@@ -260,7 +260,17 @@
 }
 
 pub fn is_unit_expr(expr: &Expr<'_>) -> bool {
-    matches!(expr.kind, ExprKind::Block(Block { stmts: [], expr: None, .. }, _) | ExprKind::Tup([]))
+    matches!(
+        expr.kind,
+        ExprKind::Block(
+            Block {
+                stmts: [],
+                expr: None,
+                ..
+            },
+            _
+        ) | ExprKind::Tup([])
+    )
 }
 
 /// Checks if given pattern is a wildcard (`_`)
@@ -592,11 +602,7 @@
 /// For example, if `e` represents the `v[0].a.b[x]`
 /// this method will return a tuple, composed of a `Vec`
 /// containing the `Expr`s for `v[0], v[0].a, v[0].a.b, v[0].a.b[x]`
-<<<<<<< HEAD
 /// and an `Expr` for root of them, `v`
-=======
-/// and a `Expr` for root of them, `v`
->>>>>>> 849f0a14
 fn projection_stack<'a, 'hir>(mut e: &'a Expr<'hir>) -> (Vec<&'a Expr<'hir>>, &'a Expr<'hir>) {
     let mut result = vec![];
     let root = loop {
